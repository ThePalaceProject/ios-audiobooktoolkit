--- conflicted
+++ resolved
@@ -8,8 +8,7 @@
 
 import UIKit
 
-<<<<<<< HEAD
-class OpenAccessPlayer: NSObject, Player {
+final class OpenAccessPlayer: NSObject, Player {
     func chapterIsPlaying(_ location: ChapterLocation) -> Bool {
         return false
     }
@@ -20,9 +19,6 @@
     func removeDelegate(_ delegate: PlayerDelegate) {
     }
     
-=======
-final class OpenAccessPlayer: NSObject, Player {
->>>>>>> 851fd5a5
     func seekTo(_ offsetInChapter: Float) {
     }
     
