//
//  Cursor.swift
//  NYPLAudiobookToolkit
//
//  Created by Dean Silfen on 2/15/18.
//  Copyright © 2018 Dean Silfen. All rights reserved.
//

import UIKit

<<<<<<< HEAD
public class Cursor<T>: NSObject {
=======
final class Cursor<T> {
>>>>>>> 851fd5a5
    var currentElement: T {
        return self.data[self.index]
    }

    func prev() -> Cursor<T>? {
        return Cursor(data: self.data, index: self.index - 1)
    }
    
    func next() -> Cursor<T>? {
        return Cursor(data: self.data, index: self.index + 1)
    }
    
    func cursor(at: (_ element: T) -> Bool) -> Cursor<T>? {
        var cursor: Cursor<T>?
        for (i, element) in self.data.enumerated() {
            if at(element) {
                cursor = Cursor(data: self.data, index: i)
                break
            }
        }
        return cursor
    }

    let data: [T]
    let index: Int
    init?(data: [T], index: Int) {
        guard index >= data.startIndex else {
            return nil
        }
        guard index < data.count else {
            return nil
        }
        self.data = data
        self.index = index
    }

    convenience init?(data: [T]) {
        guard !data.isEmpty else { return nil }
        self.init(data: data, index: data.startIndex)
    }
}<|MERGE_RESOLUTION|>--- conflicted
+++ resolved
@@ -8,11 +8,8 @@
 
 import UIKit
 
-<<<<<<< HEAD
-public class Cursor<T>: NSObject {
-=======
-final class Cursor<T> {
->>>>>>> 851fd5a5
+
+public final class Cursor<T>: NSObject {
     var currentElement: T {
         return self.data[self.index]
     }
