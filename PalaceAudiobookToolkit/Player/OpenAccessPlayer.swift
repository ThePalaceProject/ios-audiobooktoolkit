--- conflicted
+++ resolved
@@ -159,10 +159,6 @@
                 if self.avQueuePlayer.items().isEmpty {
                     self.buildPlayerQueue()
                 }
-<<<<<<< HEAD
-                // Default to first track when no explicit position is set
-=======
->>>>>>> 8a7b55df
                 if let position = self.currentTrackPosition ?? self.tableOfContents.allTracks.first.map({ TrackPosition(track: $0, timestamp: 0.0, tracks: self.tableOfContents.tracks) }) {
                     self.attemptToPlay(position)
                     self.avQueuePlayer.rate = PlaybackRate.convert(rate: self.playbackRate)
