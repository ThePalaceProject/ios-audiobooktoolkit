--- conflicted
+++ resolved
@@ -109,7 +109,6 @@
                 items.append(localItem)
                 safeAddObserver(to: localItem)
             } else {
-                // Missing local file (offloaded) → stream instead of failing
                 let item = createStreamingPlayerItem(for: track, index: index)
                 items.append(item)
                 addEndObserver(for: item)
@@ -185,7 +184,6 @@
         // Find target track index for windowing
         let targetTrackIndex = allTracks.firstIndex { $0.key == position.track.key } ?? 0
 
-<<<<<<< HEAD
         // Add the target item FIRST so currentItem immediately reflects the intended chapter
         if targetTrackIndex < allTracks.count {
             let targetTrack = allTracks[targetTrackIndex]
@@ -198,14 +196,6 @@
         let startIndex = max(0, targetTrackIndex - 1)
         let endIndex = min(allTracks.count - 1, targetTrackIndex + windowSize)
         for i in startIndex...endIndex where i != targetTrackIndex {
-=======
-        // Add a window of items around the target track, building lazily only for indices we need
-        let windowSize = 5
-        let startIndex = max(0, targetTrackIndex - 1)
-        let endIndex = min(allTracks.count - 1, targetTrackIndex + windowSize)
-
-        for i in startIndex...endIndex {
->>>>>>> 8a7b55df
             let track = allTracks[i]
             let item = buildPlayerItem(for: track, index: i)
             avQueuePlayer.insert(item, after: nil)
@@ -254,7 +244,6 @@
             return
         }
         
-<<<<<<< HEAD
         // Insert the target first to set currentItem predictably
         let targetTrack = allTracks[targetTrackIndex]
         let targetItem = buildPlayerItem(for: targetTrack, index: targetTrackIndex)
@@ -265,13 +254,6 @@
         let startIndex = max(0, targetTrackIndex - 1)
         let endIndex = min(allTracks.count - 1, targetTrackIndex + windowSize)
         for i in startIndex...endIndex where i != targetTrackIndex {
-=======
-        let windowSize = 5
-        let startIndex = max(0, targetTrackIndex - 1)
-        let endIndex = min(allTracks.count - 1, targetTrackIndex + windowSize)
-        
-        for i in startIndex...endIndex {
->>>>>>> 8a7b55df
             let track = allTracks[i]
             let item = buildPlayerItem(for: track, index: i)
             avQueuePlayer.insert(item, after: nil)
