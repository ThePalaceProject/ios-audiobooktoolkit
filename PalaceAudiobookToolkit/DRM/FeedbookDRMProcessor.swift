--- conflicted
+++ resolved
@@ -121,10 +121,6 @@
         return verifySignature(signatureValue, forLicenseDoc: licenseDocument)
     }
 
-<<<<<<< HEAD
-    
-=======
->>>>>>> 8c06fcba
     /**
      Verify the signature within the manifest using the public key from Keychain
      
