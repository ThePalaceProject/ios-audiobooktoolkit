//
//  AudiobookPlaybackController.swift
//  PalaceAudiobookToolkit
//
//  Created by Vladimir Fedorov on 12/09/2023.
//  Copyright © 2023 The Palace Project. All rights reserved.
//

import SwiftUI
import Combine
import MediaPlayer

class AudiobookPlaybackModel: ObservableObject {
    @ObservedObject private var reachability = Reachability()
    @Published var isWaitingForPlayer = false
    @Published var playbackProgress: Double = 0
    @Published var isDownloading = false
    @Published var overallDownloadProgress: Float = 0
    @Published var trackErrors: [String: Error] = [:]
    @Published var coverImage: UIImage?
<<<<<<< HEAD
    @Published var toastMessage: String = ""
=======
>>>>>>> ed079e9c

    private var subscriptions: Set<AnyCancellable> = []
    private(set) var audiobookManager: AudiobookManager

    @Published var currentLocation: TrackPosition?
    var selectedLocation: TrackPosition? {
        didSet {
            if let selectedLocation {
                audiobookManager.audiobook.player.play(at: selectedLocation) { _ in }
            }
        }
    }

    let skipTimeInterval: TimeInterval = DefaultAudiobookManager.skipTimeInterval
    
    
    var offset: TimeInterval {
        audiobookManager.currentOffset
    }

    var duration: TimeInterval {
        audiobookManager.currentDuration
    }

    var timeLeft: TimeInterval {
        max(duration - offset, 0.0)
    }

    var timeLeftInBook: TimeInterval {
        guard let currentLocation else {
            return audiobookManager.totalDuration
        }
        
        guard currentLocation.timestamp.isFinite else {
            return audiobookManager.totalDuration
        }

        return audiobookManager.totalDuration - currentLocation.durationToSelf()
    }
    
    var currentChapterTitle: String {
        if let currentLocation, let title = try? audiobookManager.audiobook.tableOfContents.chapter(forPosition: currentLocation).title {
            return title
<<<<<<< HEAD
        } else if let title = audiobookManager.audiobook.tableOfContents.toc.first?.title, !title.isEmpty {
=======
        }  else if let title = audiobookManager.audiobook.tableOfContents.toc.first?.title, !title.isEmpty {
>>>>>>> ed079e9c
            return title
        } else if let index = currentLocation?.track.index {
            return String(format: "Track %d", index + 1)
        } else {
            return "--"
        }
    }

    var isPlaying: Bool {
        audiobookManager.audiobook.player.isPlaying
    }
    
    var tracks: [any Track] {
        audiobookManager.networkService.tracks
    }
<<<<<<< HEAD

=======
        
>>>>>>> ed079e9c
    init(audiobookManager: AudiobookManager) {
        self.audiobookManager = audiobookManager
        if let firstTrack = audiobookManager.audiobook.tableOfContents.allTracks.first {
            self.currentLocation = TrackPosition(track: firstTrack, timestamp: 0.0, tracks: audiobookManager.audiobook.tableOfContents.tracks)
        }

        setupBindings()
        subscribeToPublisher()
        self.audiobookManager.networkService.fetch()
    }
    
    private func subscribeToPublisher() {
        audiobookManager.statePublisher
            .receive(on: DispatchQueue.main)
            .sink { [weak self] state in
                guard let self = self else { return }
                switch state {
                case .overallDownloadProgress(let overallProgress):
<<<<<<< HEAD
                    self.isDownloading = overallProgress < 1
                    self.overallDownloadProgress = overallProgress
=======
                    isDownloading = overallProgress < 1

                    overallDownloadProgress = overallProgress
>>>>>>> ed079e9c
                case .positionUpdated(let position):
                    guard let position else { return }
                    self.currentLocation = position
                    self.updateProgress()
                    
                case .playbackBegan(let position), .playbackCompleted(let position):
                    self.currentLocation = position
                    self.isWaitingForPlayer = false
                    self.updateProgress()
                    
                case .playbackUnloaded:
                    break
                case .playbackFailed(let position):
                    self.isWaitingForPlayer = false
                    if let position = position {
                        ATLog(.debug, "Playback error at position: \(position.timestamp)")
                    }
                    
                default:
                    break
                }
            }
            .store(in: &subscriptions)
<<<<<<< HEAD

=======
            
>>>>>>> ed079e9c
        self.audiobookManager.fetchBookmarks { _ in }
    }

    private func setupBindings() {
        self.reachability.startMonitoring()
        self.reachability.$isConnected
            .receive(on: RunLoop.current)
            .sink { isConnected in
                if isConnected && self.overallDownloadProgress != 0 {
                    self.audiobookManager.networkService.fetch()
                }
            }
            .store(in: &subscriptions)
<<<<<<< HEAD
    }

    private func updateProgress() {
        playbackProgress = offset / duration
=======
        
    }

    private func updateProgress() {
        playbackProgress = offset/duration
>>>>>>> ed079e9c
    }

    deinit {
        self.reachability.stopMonitoring()
        self.audiobookManager.audiobook.player.unload()
        subscriptions.removeAll()
    }
    
    func playPause() {
        isPlaying ? audiobookManager.pause() : audiobookManager.play()
        saveLocation()
    }
    
    func stop() {
        saveLocation()
        audiobookManager.unload()
        subscriptions.removeAll()
    }

    private func saveLocation() {
        if let currentLocation {
            audiobookManager.saveLocation(currentLocation)
        }
    }

    func skipBack() {
        guard !isWaitingForPlayer || audiobookManager.audiobook.player.queuesEvents else {
            return
        }

        isWaitingForPlayer = true
        audiobookManager.audiobook.player.skipPlayhead(-skipTimeInterval) { [weak self] adjustedLocation in
            self?.currentLocation = adjustedLocation
            self?.saveLocation()
            self?.isWaitingForPlayer = false
        }
    }
    
    func skipForward() {
        guard !isWaitingForPlayer || self.audiobookManager.audiobook.player.queuesEvents else {
            return
        }
        
        isWaitingForPlayer = true
        audiobookManager.audiobook.player.skipPlayhead(skipTimeInterval) { [weak self] adjustedLocation in
            self?.currentLocation = adjustedLocation
            self?.saveLocation()
            self?.isWaitingForPlayer = false
        }
    }

    func move(to value: Double) {
        isWaitingForPlayer = true

        self.audiobookManager.audiobook.player.move(to: value) { [weak self] adjustedLocation in
            self?.currentLocation = adjustedLocation
            self?.saveLocation()
            self?.isWaitingForPlayer = false
        }
    }
    
    public func downloadProgress(for chapter: Chapter) -> Double {
        audiobookManager.downloadProgress(for: chapter)
    }
    
    func setPlaybackRate(_ playbackRate: PlaybackRate) {
        audiobookManager.audiobook.player.playbackRate = playbackRate
    }
    
    func setSleepTimer(_ trigger: SleepTimerTriggerAt) {
        audiobookManager.sleepTimer.setTimerTo(trigger: trigger)
    }
    
    func addBookmark(completion: @escaping (_ error: Error?) -> Void) {
        guard let currentLocation else {
            completion(BookmarkError.bookmarkFailedToSave)
            return
        }
        
        audiobookManager.saveBookmark(at: currentLocation) { result in
            switch result {
            case .success:
                completion(nil)
            case .failure(let error):
                completion(error)
            }
        }
    }
    
    // MARK: - Player timer delegate
    
    func audiobookManager(_ audiobookManager: AudiobookManager, didUpdate timer: Timer?) {
        currentLocation = audiobookManager.audiobook.player.currentTrackPosition
    }
    
    // MARK: - PlayerDelegate
    
    func player(_ player: Player, didBeginPlaybackOf track: any Track) {
        currentLocation = TrackPosition(track: track, timestamp: 0, tracks: audiobookManager.audiobook.player.tableOfContents.tracks)
        isWaitingForPlayer = false
    }
    
    func player(_ player: Player, didStopPlaybackOf trackPosition: TrackPosition) {
        currentLocation = trackPosition
        isWaitingForPlayer = false
    }
    
    func player(_ player: Player, didComplete track: any Track) {
        isWaitingForPlayer = false
    }
    
    func player(_ player: Player, didFailPlaybackOf track: any Track, withError error: NSError?) {
        isWaitingForPlayer = false
    }
    
    func playerDidUnload(_ player: Player) {
        isWaitingForPlayer = false
    }
    
    // MARK: - Media Player
    
    func updateCoverImage(_ image: UIImage?) {
        coverImage = image
        updateLockScreenCoverArtwork(image: image)
    }
    
    private func updateLockScreenCoverArtwork(image: UIImage?) {
        if let image = image {
            let itemArtwork = MPMediaItemArtwork(boundsSize: image.size) { requestedSize -> UIImage in
                // Scale aspect fit to size requested by system
                let rect = AVMakeRect(aspectRatio: image.size, insideRect: CGRect(origin: .zero, size: requestedSize))
                UIGraphicsBeginImageContextWithOptions(rect.size, true, 0.0)
                image.draw(in: CGRect(origin: .zero, size: rect.size))
                let scaledImage = UIGraphicsGetImageFromCurrentImageContext()
                UIGraphicsEndImageContext()
                return scaledImage ?? image
            }
            
            var info = MPNowPlayingInfoCenter.default().nowPlayingInfo ?? [String: Any]()
            info[MPMediaItemPropertyArtwork] = itemArtwork
            MPNowPlayingInfoCenter.default().nowPlayingInfo = info
        }
    }
}<|MERGE_RESOLUTION|>--- conflicted
+++ resolved
@@ -18,10 +18,7 @@
     @Published var overallDownloadProgress: Float = 0
     @Published var trackErrors: [String: Error] = [:]
     @Published var coverImage: UIImage?
-<<<<<<< HEAD
     @Published var toastMessage: String = ""
-=======
->>>>>>> ed079e9c
 
     private var subscriptions: Set<AnyCancellable> = []
     private(set) var audiobookManager: AudiobookManager
@@ -65,11 +62,7 @@
     var currentChapterTitle: String {
         if let currentLocation, let title = try? audiobookManager.audiobook.tableOfContents.chapter(forPosition: currentLocation).title {
             return title
-<<<<<<< HEAD
         } else if let title = audiobookManager.audiobook.tableOfContents.toc.first?.title, !title.isEmpty {
-=======
-        }  else if let title = audiobookManager.audiobook.tableOfContents.toc.first?.title, !title.isEmpty {
->>>>>>> ed079e9c
             return title
         } else if let index = currentLocation?.track.index {
             return String(format: "Track %d", index + 1)
@@ -85,11 +78,7 @@
     var tracks: [any Track] {
         audiobookManager.networkService.tracks
     }
-<<<<<<< HEAD
-
-=======
-        
->>>>>>> ed079e9c
+        
     init(audiobookManager: AudiobookManager) {
         self.audiobookManager = audiobookManager
         if let firstTrack = audiobookManager.audiobook.tableOfContents.allTracks.first {
@@ -108,14 +97,8 @@
                 guard let self = self else { return }
                 switch state {
                 case .overallDownloadProgress(let overallProgress):
-<<<<<<< HEAD
                     self.isDownloading = overallProgress < 1
                     self.overallDownloadProgress = overallProgress
-=======
-                    isDownloading = overallProgress < 1
-
-                    overallDownloadProgress = overallProgress
->>>>>>> ed079e9c
                 case .positionUpdated(let position):
                     guard let position else { return }
                     self.currentLocation = position
@@ -139,11 +122,7 @@
                 }
             }
             .store(in: &subscriptions)
-<<<<<<< HEAD
-
-=======
-            
->>>>>>> ed079e9c
+
         self.audiobookManager.fetchBookmarks { _ in }
     }
 
@@ -157,18 +136,11 @@
                 }
             }
             .store(in: &subscriptions)
-<<<<<<< HEAD
-    }
-
-    private func updateProgress() {
-        playbackProgress = offset / duration
-=======
         
     }
 
     private func updateProgress() {
         playbackProgress = offset/duration
->>>>>>> ed079e9c
     }
 
     deinit {
