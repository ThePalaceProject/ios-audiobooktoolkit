import AVFoundation
import Combine

let OverdriveTaskCompleteNotification = NSNotification.Name(rawValue: "OverdriveDownloadTaskCompleteNotification")

final class OverdriveDownloadTask: DownloadTask {
<<<<<<< HEAD

    var statePublisher = PassthroughSubject<DownloadTaskState, Never>()

=======
    
>>>>>>> 67bd2f54
    private static let DownloadTaskTimeoutValue = 60.0
    
    private var urlSession: URLSession?
<<<<<<< HEAD
        
=======
    
    weak var delegate: DownloadTaskDelegate?
    
>>>>>>> 67bd2f54
    /// Progress should be set to 1 if the file already exists.
    var downloadProgress: Float = 0 {
        didSet {
            self.statePublisher.send(.progress(downloadProgress))
        }
    }
    
    let key: String
    let url: URL
<<<<<<< HEAD
    let urlMediaType: TrackMediaType

    init(key: String, url: URL, mediaType: TrackMediaType) {
        self.key = key
        self.url = url
        self.urlMediaType = mediaType
=======
    let urlMediaType: OverdriveSpineElementMediaType
    
    init(spineElement: OverdriveSpineElement) {
        self.key = spineElement.key
        self.url = spineElement.url
        self.urlMediaType = spineElement.mediaType
>>>>>>> 67bd2f54
    }

    func fetch() {
        switch self.assetFileStatus() {
        case .saved(_):
            downloadProgress = 1.0
            self.statePublisher.send(.completed)
        case .missing(let missingAssetURLs):
            switch urlMediaType {
            case .audioMP3:
                missingAssetURLs.forEach {
                    self.downloadAsset(fromRemoteURL: self.url, toLocalDirectory: $0)
                }
            default:
                self.statePublisher.send(.error(nil))
            }
        case .unknown:
            self.statePublisher.send(.error(nil))
        }
    }

    func delete() {
        switch self.assetFileStatus() {
        case .saved(let urls):
            do {
                try urls.forEach {
                    try FileManager.default.removeItem(at: $0)
                    self.statePublisher.send(.deleted)
                }
            } catch {
                ATLog(.error, "FileManager removeItem error:\n\(error)")
            }
        case .missing(_):
            ATLog(.debug, "No file located at directory to delete.")
        case .unknown:
            ATLog(.error, "Invalid file directory from command")
        }
    }

    func assetFileStatus() -> AssetResult {
        guard let localAssetURL = localDirectory() else {
            return AssetResult.unknown
        }
        if FileManager.default.fileExists(atPath: localAssetURL.path) {
            return AssetResult.saved([localAssetURL])
        } else {
            return AssetResult.missing([localAssetURL])
        }
    }

    /// Directory of the downloaded file.
    private func localDirectory() -> URL? {
        let fileManager = FileManager.default
        let cacheDirectories = fileManager.urls(for: .cachesDirectory, in: .userDomainMask)
        guard let cacheDirectory = cacheDirectories.first else {
            ATLog(.error, "Could not find caches directory.")
            return nil
        }
        guard let filename = hash(self.key) else {
            ATLog(.error, "Could not create a valid hash from download task ID.")
            return nil
        }
        return cacheDirectory.appendingPathComponent(filename, isDirectory: false).appendingPathExtension("mp3")
    }
    
    private func downloadAsset(fromRemoteURL remoteURL: URL, toLocalDirectory finalURL: URL)
    {
        let backgroundIdentifier = (Bundle.main.bundleIdentifier ?? "").appending(".overdriveBackgroundIdentifier.\(remoteURL.hashValue)")
        let config = URLSessionConfiguration.background(withIdentifier: backgroundIdentifier)
        let delegate = DownloadTaskURLSessionDelegate(downloadTask: self,
                                                      statePublisher: self.statePublisher,
                                                      finalDirectory: finalURL)
        
        urlSession = URLSession(configuration: config,
                                delegate: delegate,
                                delegateQueue: nil)
        
        var request = URLRequest(url: remoteURL,
                                 cachePolicy: .useProtocolCachePolicy,
                                 timeoutInterval: OverdriveDownloadTask.DownloadTaskTimeoutValue)
        
        guard let urlSession = urlSession else {
            return
        }
        
        let task = urlSession.downloadTask(with: request.applyCustomUserAgent())
        task.resume()
    }

    private func hash(_ key: String) -> String? {
        guard let hash = key.sha256?.hexString else {
            return nil
        }
        return hash
    }
}<|MERGE_RESOLUTION|>--- conflicted
+++ resolved
@@ -4,23 +4,13 @@
 let OverdriveTaskCompleteNotification = NSNotification.Name(rawValue: "OverdriveDownloadTaskCompleteNotification")
 
 final class OverdriveDownloadTask: DownloadTask {
-<<<<<<< HEAD
 
     var statePublisher = PassthroughSubject<DownloadTaskState, Never>()
 
-=======
-    
->>>>>>> 67bd2f54
     private static let DownloadTaskTimeoutValue = 60.0
     
     private var urlSession: URLSession?
-<<<<<<< HEAD
         
-=======
-    
-    weak var delegate: DownloadTaskDelegate?
-    
->>>>>>> 67bd2f54
     /// Progress should be set to 1 if the file already exists.
     var downloadProgress: Float = 0 {
         didSet {
@@ -30,21 +20,12 @@
     
     let key: String
     let url: URL
-<<<<<<< HEAD
     let urlMediaType: TrackMediaType
 
     init(key: String, url: URL, mediaType: TrackMediaType) {
         self.key = key
         self.url = url
         self.urlMediaType = mediaType
-=======
-    let urlMediaType: OverdriveSpineElementMediaType
-    
-    init(spineElement: OverdriveSpineElement) {
-        self.key = spineElement.key
-        self.url = spineElement.url
-        self.urlMediaType = spineElement.mediaType
->>>>>>> 67bd2f54
     }
 
     func fetch() {
