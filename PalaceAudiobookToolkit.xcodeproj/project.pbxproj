// !$*UTF8*$!
{
	archiveVersion = 1;
	classes = {
	};
	objectVersion = 54;
	objects = {

/* Begin PBXBuildFile section */
<<<<<<< HEAD
=======
		17576CAA248E898600E18B4C /* Original_OverdriveAudiobook.swift in Sources */ = {isa = PBXBuildFile; fileRef = 17576CA9248E898600E18B4C /* Original_OverdriveAudiobook.swift */; };
>>>>>>> 67bd2f54
		17576CAC248E89DE00E18B4C /* OverdriveDownloadTask.swift in Sources */ = {isa = PBXBuildFile; fileRef = 17576CAB248E89DE00E18B4C /* OverdriveDownloadTask.swift */; };
		178707C824DA505700649567 /* RSAUtils.swift in Sources */ = {isa = PBXBuildFile; fileRef = 178707C724DA505700649567 /* RSAUtils.swift */; };
		21B26CD0257FBA9F00A60238 /* LCPDownloadTask.swift in Sources */ = {isa = PBXBuildFile; fileRef = 21B26CCF257FBA9F00A60238 /* LCPDownloadTask.swift */; };
<<<<<<< HEAD
=======
		21B26CD1257FBB2900A60238 /* LCPSpineElement.swift in Sources */ = {isa = PBXBuildFile; fileRef = 21C0F15925768E9A001E51EF /* LCPSpineElement.swift */; };
		21D623A1257E6BBE006F5DCE /* Original_LCPAudiobook.swift in Sources */ = {isa = PBXBuildFile; fileRef = 21D623A0257E6BBE006F5DCE /* Original_LCPAudiobook.swift */; };
>>>>>>> 67bd2f54
		7B3BD9CC2011848B002C5416 /* Media.xcassets in Resources */ = {isa = PBXBuildFile; fileRef = 7B5441F3200FB3EE0047B6C6 /* Media.xcassets */; };
		7B4F1B2020361547003F047B /* Cursor.swift in Sources */ = {isa = PBXBuildFile; fileRef = 7B4F1B1F20361546003F047B /* Cursor.swift */; };
		7B544196200EA7C20047B6C6 /* PalaceAudiobookToolkit.framework in Frameworks */ = {isa = PBXBuildFile; fileRef = 7B54418C200EA7C20047B6C6 /* PalaceAudiobookToolkit.framework */; };
		7B5441E1200EA82C0047B6C6 /* AudiobookMetadata.swift in Sources */ = {isa = PBXBuildFile; fileRef = 7B5441DA200EA82C0047B6C6 /* AudiobookMetadata.swift */; };
<<<<<<< HEAD
=======
		7B5441E3200EA82C0047B6C6 /* Original_Audiobook.swift in Sources */ = {isa = PBXBuildFile; fileRef = 7B5441DC200EA82C0047B6C6 /* Original_Audiobook.swift */; };
>>>>>>> 67bd2f54
		7B5441E6200EA82C0047B6C6 /* AudiobookLifecycleManager.swift in Sources */ = {isa = PBXBuildFile; fileRef = 7B5441DF200EA82C0047B6C6 /* AudiobookLifecycleManager.swift */; };
		7B5441E7200EA82C0047B6C6 /* AudiobookManager.swift in Sources */ = {isa = PBXBuildFile; fileRef = 7B5441E0200EA82C0047B6C6 /* AudiobookManager.swift */; };
		7B6C1BD0203F1CDA00EB791E /* AudiobookNetworkService.swift in Sources */ = {isa = PBXBuildFile; fileRef = 7B6C1BCF203F1CDA00EB791E /* AudiobookNetworkService.swift */; };
		7B6C1BD420405C4D00EB791E /* CursorTests.swift in Sources */ = {isa = PBXBuildFile; fileRef = 7B6C1BD320405C4D00EB791E /* CursorTests.swift */; };
		7B78545B204DEE8500F6589B /* AudiobookNetworkServiceTest.swift in Sources */ = {isa = PBXBuildFile; fileRef = 7B78545A204DEE8500F6589B /* AudiobookNetworkServiceTest.swift */; };
		7B78545D204DEE9900F6589B /* DownloadTaskMock.swift in Sources */ = {isa = PBXBuildFile; fileRef = 7B78545C204DEE9900F6589B /* DownloadTaskMock.swift */; };
		7B7B370820211CE100030A1E /* OpenAccessDownloadTask.swift in Sources */ = {isa = PBXBuildFile; fileRef = 7B7B370720211CE100030A1E /* OpenAccessDownloadTask.swift */; };
		7B8026A3206AB0AF00012808 /* HumanReadablePlaybackRate.swift in Sources */ = {isa = PBXBuildFile; fileRef = 7B8026A2206AB0AF00012808 /* HumanReadablePlaybackRate.swift */; };
		7B87DCC52087AE5D00256331 /* PlayerManipulationTest.swift in Sources */ = {isa = PBXBuildFile; fileRef = 7B87DCC42087AE5D00256331 /* PlayerManipulationTest.swift */; };
		7BBF4DFC20506FF600700731 /* SleepTimer.swift in Sources */ = {isa = PBXBuildFile; fileRef = 7BBF4DFB20506FF600700731 /* SleepTimer.swift */; };
		7BBF4DFE2050850A00700731 /* SleepTimerTests.swift in Sources */ = {isa = PBXBuildFile; fileRef = 7BBF4DFD2050850A00700731 /* SleepTimerTests.swift */; };
		7BBF4E002050856400700731 /* PlayerMock.swift in Sources */ = {isa = PBXBuildFile; fileRef = 7BBF4DFF2050856400700731 /* PlayerMock.swift */; };
		7BD759B820127E32004CE65F /* MediaPlayer.framework in Frameworks */ = {isa = PBXBuildFile; fileRef = 7BD759B720127E31004CE65F /* MediaPlayer.framework */; };
		7BD8E4FA206EB49D008ED3F1 /* VoiceOverTimestamp.swift in Sources */ = {isa = PBXBuildFile; fileRef = 7BD8E4F9206EB49D008ED3F1 /* VoiceOverTimestamp.swift */; };
		7BD8E4FC20753BC6008ED3F1 /* Bundle.swift in Sources */ = {isa = PBXBuildFile; fileRef = 7BD8E4FB20753BC6008ED3F1 /* Bundle.swift */; };
		7BDD33AF204461A000CC8807 /* HumanReadableTimestamp.swift in Sources */ = {isa = PBXBuildFile; fileRef = 7BDD33AE204461A000CC8807 /* HumanReadableTimestamp.swift */; };
		7BDD33B320470A7100CC8807 /* HumanReadablePercentage.swift in Sources */ = {isa = PBXBuildFile; fileRef = 7BDD33B220470A7000CC8807 /* HumanReadablePercentage.swift */; };
		7BF3C446205B0A010056D46B /* HumanReadableTimeRemaining.swift in Sources */ = {isa = PBXBuildFile; fileRef = 7BF3C445205B0A010056D46B /* HumanReadableTimeRemaining.swift */; };
		8C218AE8242C4C8500C53F0A /* AVPlayer+Description.swift in Sources */ = {isa = PBXBuildFile; fileRef = 8C218AE7242C4C8500C53F0A /* AVPlayer+Description.swift */; };
		8C3CDB042422AB060020FC0B /* JSONUtilsTest.swift in Sources */ = {isa = PBXBuildFile; fileRef = 8C3CDB032422AB060020FC0B /* JSONUtilsTest.swift */; };
		8C3CDB072422D85E0020FC0B /* Data+Base64.swift in Sources */ = {isa = PBXBuildFile; fileRef = 8C3CDB062422D85E0020FC0B /* Data+Base64.swift */; };
		8C3CDB0E2422E7F40020FC0B /* String+Extensions.swift in Sources */ = {isa = PBXBuildFile; fileRef = 8C3CDB0D2422E7F40020FC0B /* String+Extensions.swift */; };
		8C3CDB102422E82C0020FC0B /* HmacAlgorithm.swift in Sources */ = {isa = PBXBuildFile; fileRef = 8C3CDB0F2422E82C0020FC0B /* HmacAlgorithm.swift */; };
		8C3F7112242BDDAF00E5C810 /* URLRequest+Curl.swift in Sources */ = {isa = PBXBuildFile; fileRef = 8C3F7111242BDDAF00E5C810 /* URLRequest+Curl.swift */; };
		8C6CD8AA240D9F8A00E2DFB0 /* JSONUtils.swift in Sources */ = {isa = PBXBuildFile; fileRef = 8C6CD8A9240D9F8A00E2DFB0 /* JSONUtils.swift */; };
		8C6CD8AD240DB3C000E2DFB0 /* FeedbookDRMProcessor.swift in Sources */ = {isa = PBXBuildFile; fileRef = 8C6CD8AC240DB3C000E2DFB0 /* FeedbookDRMProcessor.swift */; };
		8C882C952409B04F0000CA59 /* DateUtils.swift in Sources */ = {isa = PBXBuildFile; fileRef = 8C882C942409B04F0000CA59 /* DateUtils.swift */; };
		8CB60C1524071CBF006EF568 /* FeedbookAudiobookTest.swift in Sources */ = {isa = PBXBuildFile; fileRef = 8CB60C1424071CBF006EF568 /* FeedbookAudiobookTest.swift */; };
		8CD8A20F243E7A0D009DA4CC /* Data+BigEndianTest.swift in Sources */ = {isa = PBXBuildFile; fileRef = 8CD8A20E243E7A0D009DA4CC /* Data+BigEndianTest.swift */; };
		8CF57BDA243277180053C31E /* MediaProcessor.swift in Sources */ = {isa = PBXBuildFile; fileRef = 8CF57BD9243277180053C31E /* MediaProcessor.swift */; };
		8CF57BDC2432788C0053C31E /* Data+BigEndian.swift in Sources */ = {isa = PBXBuildFile; fileRef = 8CF57BDB2432788C0053C31E /* Data+BigEndian.swift */; };
<<<<<<< HEAD
=======
		A97CE12F21ED0BF700B64305 /* OpenAccessSpineElement.swift in Sources */ = {isa = PBXBuildFile; fileRef = A97CE12E21ED0BF700B64305 /* OpenAccessSpineElement.swift */; };
		A97CE13121ED388D00B64305 /* Original_OpenAccessAudiobook.swift in Sources */ = {isa = PBXBuildFile; fileRef = A97CE13021ED388D00B64305 /* Original_OpenAccessAudiobook.swift */; };
>>>>>>> 67bd2f54
		A9DC9CFD220547F800D122F2 /* ErrorDescriptions.swift in Sources */ = {isa = PBXBuildFile; fileRef = A9DC9CFC220547F800D122F2 /* ErrorDescriptions.swift */; };
		D5A0909C2B97986500C0FF2F /* theBigFail_manifest.json in Resources */ = {isa = PBXBuildFile; fileRef = D5A0909B2B97986500C0FF2F /* theBigFail_manifest.json */; };
		E50121752BB498BE0049730D /* animalFarm_manifest.json in Resources */ = {isa = PBXBuildFile; fileRef = E50121732BB493670049730D /* animalFarm_manifest.json */; };
		E503256D27FE8EFA00317F68 /* Array+Extensions.swift in Sources */ = {isa = PBXBuildFile; fileRef = E503256C27FE8EFA00317F68 /* Array+Extensions.swift */; };
		E5041F782BBF36B600AE363E /* MediaControlPublisher.swift in Sources */ = {isa = PBXBuildFile; fileRef = E5041F772BBF36B600AE363E /* MediaControlPublisher.swift */; };
		E51919DB2B50924000C08E86 /* URLRequest+Extensions.swift in Sources */ = {isa = PBXBuildFile; fileRef = E51919DA2B50924000C08E86 /* URLRequest+Extensions.swift */; };
		E523126C286E3C5A007D1DB5 /* TimeInterval+Extensions.swift in Sources */ = {isa = PBXBuildFile; fileRef = E523126B286E3C5A007D1DB5 /* TimeInterval+Extensions.swift */; };
		E5231276286E81C3007D1DB5 /* ChapterLocationTests.swift in Sources */ = {isa = PBXBuildFile; fileRef = E5231275286E81C3007D1DB5 /* ChapterLocationTests.swift */; };
		E530533029B69BDC005E831F /* snowcrash_manifest.json in Resources */ = {isa = PBXBuildFile; fileRef = E530532F29B69B91005E831F /* snowcrash_manifest.json */; };
		E5338AD12BEAB816002387E1 /* littleWomenDevotional_manifest.json in Resources */ = {isa = PBXBuildFile; fileRef = E5338AD02BEAB816002387E1 /* littleWomenDevotional_manifest.json */; };
		E5338AD52BEABFC3002387E1 /* FindawayAudiobook.swift in Sources */ = {isa = PBXBuildFile; fileRef = E58FCC632BE09ED200943CEB /* FindawayAudiobook.swift */; };
		E549653327FBEAC400913BD6 /* flatland_manifest.json in Resources */ = {isa = PBXBuildFile; fileRef = E549653227FBEAC400913BD6 /* flatland_manifest.json */; };
		E549653527FBEB5100913BD6 /* best_new_horror_manifest.json in Resources */ = {isa = PBXBuildFile; fileRef = E549653427FBEB5100913BD6 /* best_new_horror_manifest.json */; };
		E549653727FCC52E00913BD6 /* AudiobookTOCTests.swift in Sources */ = {isa = PBXBuildFile; fileRef = E549653627FCC52E00913BD6 /* AudiobookTOCTests.swift */; };
		E55470142B7C1814003447B8 /* quicksilver_manifest.json in Resources */ = {isa = PBXBuildFile; fileRef = E55470132B7C1814003447B8 /* quicksilver_manifest.json */; };
		E55C93DE2B6C1FD30092E5E6 /* christmas_carol_manifest.json in Resources */ = {isa = PBXBuildFile; fileRef = E55C93DD2B6C1FD30092E5E6 /* christmas_carol_manifest.json */; };
		E55D1D192BBB9E70004FE948 /* OpenAccessPlayer.swift in Sources */ = {isa = PBXBuildFile; fileRef = E55D1D182BBB9E70004FE948 /* OpenAccessPlayer.swift */; };
		E55DE9802BDC0B6300ECB153 /* OverdriveTrack.swift in Sources */ = {isa = PBXBuildFile; fileRef = E55DE97F2BDC0B6300ECB153 /* OverdriveTrack.swift */; };
		E55E2FA429E73ACC0093F916 /* Date+Extensions.swift in Sources */ = {isa = PBXBuildFile; fileRef = E55E2FA329E73ACC0093F916 /* Date+Extensions.swift */; };
<<<<<<< HEAD
		E565D0082BC5DC5800DD20AA /* AudiobookTableOfContents.swift in Sources */ = {isa = PBXBuildFile; fileRef = E5DE01A12BA3E4420063E68E /* AudiobookTableOfContents.swift */; };
		E56C00C62BC3912100A25A97 /* ChapterCell.swift in Sources */ = {isa = PBXBuildFile; fileRef = E56C00C52BC3912100A25A97 /* ChapterCell.swift */; };
		E57498C02BB1EED100BCD49C /* OpenAccessAudiobook.swift in Sources */ = {isa = PBXBuildFile; fileRef = E57498BF2BB1EED100BCD49C /* OpenAccessAudiobook.swift */; };
		E57498C62BB31C9F00BCD49C /* Metadata.swift in Sources */ = {isa = PBXBuildFile; fileRef = E57498C52BB31C9F00BCD49C /* Metadata.swift */; };
		E5797E9C2BAA35F40017AB03 /* Audiobook.swift in Sources */ = {isa = PBXBuildFile; fileRef = E5797E9B2BAA35F40017AB03 /* Audiobook.swift */; };
		E57FCA222BC8D0ED008D8907 /* DownloadTask.swift in Sources */ = {isa = PBXBuildFile; fileRef = 7BD759C92017CEA3004CE65F /* DownloadTask.swift */; };
		E57FCA252BC8D3D2008D8907 /* OpenAccessTrack.swift in Sources */ = {isa = PBXBuildFile; fileRef = E57FCA242BC8D3D2008D8907 /* OpenAccessTrack.swift */; };
		E57FCA282BC8E768008D8907 /* LCPTrack.swift in Sources */ = {isa = PBXBuildFile; fileRef = E57FCA272BC8E768008D8907 /* LCPTrack.swift */; };
=======
		E57498BC2BB1EE3800BCD49C /* LCPAudiobook.swift in Sources */ = {isa = PBXBuildFile; fileRef = E57498BB2BB1EE3800BCD49C /* LCPAudiobook.swift */; };
		E57498BE2BB1EEB100BCD49C /* OverdriveAudiobook.swift in Sources */ = {isa = PBXBuildFile; fileRef = E57498BD2BB1EEB100BCD49C /* OverdriveAudiobook.swift */; };
		E57498C02BB1EED100BCD49C /* OpenAccessAudiobook.swift in Sources */ = {isa = PBXBuildFile; fileRef = E57498BF2BB1EED100BCD49C /* OpenAccessAudiobook.swift */; };
		E57498C62BB31C9F00BCD49C /* Metadata.swift in Sources */ = {isa = PBXBuildFile; fileRef = E57498C52BB31C9F00BCD49C /* Metadata.swift */; };
		E5797E9C2BAA35F40017AB03 /* Audiobook.swift in Sources */ = {isa = PBXBuildFile; fileRef = E5797E9B2BAA35F40017AB03 /* Audiobook.swift */; };
>>>>>>> 67bd2f54
		E58496932BAB6B10003C83E6 /* bocas_manifest.json in Resources */ = {isa = PBXBuildFile; fileRef = E58496922BAB6B10003C83E6 /* bocas_manifest.json */; };
		E58496952BAB6FF1003C83E6 /* secret_lives_manifest.json in Resources */ = {isa = PBXBuildFile; fileRef = E58496942BAB6FF1003C83E6 /* secret_lives_manifest.json */; };
		E58C53442B75507100D861EE /* the_system_of_the_world_manifest.json in Resources */ = {isa = PBXBuildFile; fileRef = E58C53432B75507100D861EE /* the_system_of_the_world_manifest.json */; };
		E58C53462B7550B000D861EE /* anathem_manifest.json in Resources */ = {isa = PBXBuildFile; fileRef = E58C53452B7550B000D861EE /* anathem_manifest.json */; };
		E59FCE9A29423E73004FD730 /* PureLayout in Frameworks */ = {isa = PBXBuildFile; productRef = E59FCE9929423E73004FD730 /* PureLayout */; };
		E59FCEC929425F81004FD730 /* Strings.swift in Sources */ = {isa = PBXBuildFile; fileRef = E59FCEC829425F81004FD730 /* Strings.swift */; };
		E5A018BF2936887E003F6D01 /* alice_manifest.json in Resources */ = {isa = PBXBuildFile; fileRef = E5A018BE2936887E003F6D01 /* alice_manifest.json */; };
		E5A018C229368BC2003F6D01 /* the_martian_manifest.json in Resources */ = {isa = PBXBuildFile; fileRef = E5A018C029368B17003F6D01 /* the_martian_manifest.json */; };
		E5A5FB052BAA1BA0006A78FE /* AudiobookProtocol.swift in Sources */ = {isa = PBXBuildFile; fileRef = E5A5FB042BAA1BA0006A78FE /* AudiobookProtocol.swift */; };
		E5A7C3A82943A8920083BE1F /* Transifex in Frameworks */ = {isa = PBXBuildFile; productRef = E5A7C3A72943A8920083BE1F /* Transifex */; };
		E5A7C3AA2943ABF90083BE1F /* TXNativeExtensions.swift in Sources */ = {isa = PBXBuildFile; fileRef = E5A7C3A92943ABF90083BE1F /* TXNativeExtensions.swift */; };
		E5B05DAA2BA4DB4500686897 /* TableOfContentsTests.swift in Sources */ = {isa = PBXBuildFile; fileRef = E5B05DA92BA4DB4500686897 /* TableOfContentsTests.swift */; };
		E5C3820C2BDACB7E00049CF1 /* AVPlayer+Extensions.swift in Sources */ = {isa = PBXBuildFile; fileRef = E5C3820B2BDACB7E00049CF1 /* AVPlayer+Extensions.swift */; };
		E5C8A84F2BCEC18D00F06F14 /* LCPPlayer.swift in Sources */ = {isa = PBXBuildFile; fileRef = E5C8A84E2BCEC18D00F06F14 /* LCPPlayer.swift */; };
		E5CC0CFE2BA8ADA0001BF751 /* TrackPositionTests.swift in Sources */ = {isa = PBXBuildFile; fileRef = E5CC0CFD2BA8ADA0001BF751 /* TrackPositionTests.swift */; };
		E5CC6E7A2BBB295F00C31ABD /* Player.swift in Sources */ = {isa = PBXBuildFile; fileRef = E5CC6E792BBB295F00C31ABD /* Player.swift */; };
		E5DE01A42BA3E44A0063E68E /* Chapter.swift in Sources */ = {isa = PBXBuildFile; fileRef = E5DE01A32BA3E44A0063E68E /* Chapter.swift */; };
		E5DE01A62BA3E4500063E68E /* TrackPosition.swift in Sources */ = {isa = PBXBuildFile; fileRef = E5DE01A52BA3E4500063E68E /* TrackPosition.swift */; };
		E5DE01A82BA3E4580063E68E /* Track.swift in Sources */ = {isa = PBXBuildFile; fileRef = E5DE01A72BA3E4580063E68E /* Track.swift */; };
		E5DE01AA2BA3E4610063E68E /* Tracks.swift in Sources */ = {isa = PBXBuildFile; fileRef = E5DE01A92BA3E4610063E68E /* Tracks.swift */; };
		E5DE01AC2BA3E47A0063E68E /* Manifest.swift in Sources */ = {isa = PBXBuildFile; fileRef = E5DE01AB2BA3E47A0063E68E /* Manifest.swift */; };
		E5DE01AF2BA3EF360063E68E /* ManifestDecodingTests.swift in Sources */ = {isa = PBXBuildFile; fileRef = E5DE01AE2BA3EF360063E68E /* ManifestDecodingTests.swift */; };
		E5FC12AC2A24E9B6000BFED5 /* ChapterLocation.swift in Sources */ = {isa = PBXBuildFile; fileRef = E5FC12AB2A24E9B6000BFED5 /* ChapterLocation.swift */; };
		E67CA9A5215C0D320081A10B /* Log.swift in Sources */ = {isa = PBXBuildFile; fileRef = E67CA9A4215C0D320081A10B /* Log.swift */; };
		E71168B82AB453A800629DC7 /* Reachability.swift in Sources */ = {isa = PBXBuildFile; fileRef = E71168B72AB453A800629DC7 /* Reachability.swift */; };
		E71168BA2AB4A63000629DC7 /* ChapterLocation+emptyLocation.swift in Sources */ = {isa = PBXBuildFile; fileRef = E71168B92AB4A63000629DC7 /* ChapterLocation+emptyLocation.swift */; };
		E71168BC2AB4BEFC00629DC7 /* AudiobookPlayer.swift in Sources */ = {isa = PBXBuildFile; fileRef = E71168BB2AB4BEFC00629DC7 /* AudiobookPlayer.swift */; };
		E71168BE2AB4C4DA00629DC7 /* BoolWithDelay.swift in Sources */ = {isa = PBXBuildFile; fileRef = E71168BD2AB4C4DA00629DC7 /* BoolWithDelay.swift */; };
		E715993C2AA9185A000800A8 /* alice_manifest.json in Resources */ = {isa = PBXBuildFile; fileRef = E5A018BE2936887E003F6D01 /* alice_manifest.json */; };
		E72707E92A54A3930088B86A /* AudiobookPlaybackTrackerDelegate.swift in Sources */ = {isa = PBXBuildFile; fileRef = E72707E82A54A3930088B86A /* AudiobookPlaybackTrackerDelegate.swift */; };
		E785BA312B15323600A12EFA /* PalaceUIKit.framework in Frameworks */ = {isa = PBXBuildFile; fileRef = E7E96BBF2B0E82740036B23A /* PalaceUIKit.framework */; };
		E79266972AB34315009901B7 /* AudiobookNavigationView.swift in Sources */ = {isa = PBXBuildFile; fileRef = E79266962AB34315009901B7 /* AudiobookNavigationView.swift */; };
		E7D1DCDA2ABE273500ADED8D /* AudiobookPlaybackModel.swift in Sources */ = {isa = PBXBuildFile; fileRef = E71168B52AB44B4A00629DC7 /* AudiobookPlaybackModel.swift */; };
		E7E96BD02B10032E0036B23A /* OpenSans-Bold.ttf in Resources */ = {isa = PBXBuildFile; fileRef = E7E96BCC2B0FCD450036B23A /* OpenSans-Bold.ttf */; };
		E7E96BD12B10032E0036B23A /* OpenSans-Regular.ttf in Resources */ = {isa = PBXBuildFile; fileRef = E7E96BCA2B0FCD450036B23A /* OpenSans-Regular.ttf */; };
		E7E96BD22B10032E0036B23A /* OpenSans-SemiBold.ttf in Resources */ = {isa = PBXBuildFile; fileRef = E7E96BCB2B0FCD450036B23A /* OpenSans-SemiBold.ttf */; };
		E7F127BA2A9921BE001ED616 /* AudiobookPlayerView.swift in Sources */ = {isa = PBXBuildFile; fileRef = E7F127B92A9921BE001ED616 /* AudiobookPlayerView.swift */; };
		E7F9BAC22A8E6B72001697DE /* Data+hexString.swift in Sources */ = {isa = PBXBuildFile; fileRef = E7F9BAC12A8E6B72001697DE /* Data+hexString.swift */; };
		E7F9BAC42A8E6E08001697DE /* String+sha256Test.swift in Sources */ = {isa = PBXBuildFile; fileRef = E7F9BAC32A8E6E08001697DE /* String+sha256Test.swift */; };
		E7F9BAE82A8E7F48001697DE /* PublicConstants.swift in Sources */ = {isa = PBXBuildFile; fileRef = E7F9BAE72A8E7F48001697DE /* PublicConstants.swift */; };
/* End PBXBuildFile section */

/* Begin PBXContainerItemProxy section */
		7B544197200EA7C20047B6C6 /* PBXContainerItemProxy */ = {
			isa = PBXContainerItemProxy;
			containerPortal = 7B544183200EA7C20047B6C6 /* Project object */;
			proxyType = 1;
			remoteGlobalIDString = 7B54418B200EA7C20047B6C6;
			remoteInfo = NYPLAudiobookToolkit;
		};
/* End PBXContainerItemProxy section */

/* Begin PBXFileReference section */
<<<<<<< HEAD
=======
		17576CA9248E898600E18B4C /* Original_OverdriveAudiobook.swift */ = {isa = PBXFileReference; fileEncoding = 4; lastKnownFileType = sourcecode.swift; path = Original_OverdriveAudiobook.swift; sourceTree = "<group>"; };
>>>>>>> 67bd2f54
		17576CAB248E89DE00E18B4C /* OverdriveDownloadTask.swift */ = {isa = PBXFileReference; fileEncoding = 4; lastKnownFileType = sourcecode.swift; path = OverdriveDownloadTask.swift; sourceTree = "<group>"; };
		178707C724DA505700649567 /* RSAUtils.swift */ = {isa = PBXFileReference; lastKnownFileType = sourcecode.swift; path = RSAUtils.swift; sourceTree = "<group>"; };
		219868BE267E0C770041369E /* PureLayout.xcframework */ = {isa = PBXFileReference; lastKnownFileType = wrapper.xcframework; name = PureLayout.xcframework; path = Carthage/Build/PureLayout.xcframework; sourceTree = "<group>"; };
		21B26CCF257FBA9F00A60238 /* LCPDownloadTask.swift */ = {isa = PBXFileReference; lastKnownFileType = sourcecode.swift; path = LCPDownloadTask.swift; sourceTree = "<group>"; };
<<<<<<< HEAD
=======
		21C0F15925768E9A001E51EF /* LCPSpineElement.swift */ = {isa = PBXFileReference; lastKnownFileType = sourcecode.swift; path = LCPSpineElement.swift; sourceTree = "<group>"; };
		21D623A0257E6BBE006F5DCE /* Original_LCPAudiobook.swift */ = {isa = PBXFileReference; lastKnownFileType = sourcecode.swift; path = Original_LCPAudiobook.swift; sourceTree = "<group>"; };
>>>>>>> 67bd2f54
		7B4F1B1F20361546003F047B /* Cursor.swift */ = {isa = PBXFileReference; lastKnownFileType = sourcecode.swift; path = Cursor.swift; sourceTree = "<group>"; };
		7B54418C200EA7C20047B6C6 /* PalaceAudiobookToolkit.framework */ = {isa = PBXFileReference; explicitFileType = wrapper.framework; includeInIndex = 0; path = PalaceAudiobookToolkit.framework; sourceTree = BUILT_PRODUCTS_DIR; };
		7B544190200EA7C20047B6C6 /* Info.plist */ = {isa = PBXFileReference; lastKnownFileType = text.plist.xml; path = Info.plist; sourceTree = "<group>"; };
		7B544195200EA7C20047B6C6 /* PalaceAudiobookToolkitTests.xctest */ = {isa = PBXFileReference; explicitFileType = wrapper.cfbundle; includeInIndex = 0; path = PalaceAudiobookToolkitTests.xctest; sourceTree = BUILT_PRODUCTS_DIR; };
		7B54419C200EA7C20047B6C6 /* Info.plist */ = {isa = PBXFileReference; lastKnownFileType = text.plist.xml; path = Info.plist; sourceTree = "<group>"; };
		7B5441DA200EA82C0047B6C6 /* AudiobookMetadata.swift */ = {isa = PBXFileReference; fileEncoding = 4; lastKnownFileType = sourcecode.swift; path = AudiobookMetadata.swift; sourceTree = "<group>"; };
<<<<<<< HEAD
=======
		7B5441DC200EA82C0047B6C6 /* Original_Audiobook.swift */ = {isa = PBXFileReference; fileEncoding = 4; lastKnownFileType = sourcecode.swift; path = Original_Audiobook.swift; sourceTree = "<group>"; };
>>>>>>> 67bd2f54
		7B5441DF200EA82C0047B6C6 /* AudiobookLifecycleManager.swift */ = {isa = PBXFileReference; fileEncoding = 4; lastKnownFileType = sourcecode.swift; path = AudiobookLifecycleManager.swift; sourceTree = "<group>"; };
		7B5441E0200EA82C0047B6C6 /* AudiobookManager.swift */ = {isa = PBXFileReference; fileEncoding = 4; lastKnownFileType = sourcecode.swift; path = AudiobookManager.swift; sourceTree = "<group>"; };
		7B5441F3200FB3EE0047B6C6 /* Media.xcassets */ = {isa = PBXFileReference; lastKnownFileType = folder.assetcatalog; path = Media.xcassets; sourceTree = "<group>"; };
		7B6C1BCF203F1CDA00EB791E /* AudiobookNetworkService.swift */ = {isa = PBXFileReference; lastKnownFileType = sourcecode.swift; path = AudiobookNetworkService.swift; sourceTree = "<group>"; };
		7B6C1BD320405C4D00EB791E /* CursorTests.swift */ = {isa = PBXFileReference; lastKnownFileType = sourcecode.swift; path = CursorTests.swift; sourceTree = "<group>"; };
		7B78545A204DEE8500F6589B /* AudiobookNetworkServiceTest.swift */ = {isa = PBXFileReference; lastKnownFileType = sourcecode.swift; path = AudiobookNetworkServiceTest.swift; sourceTree = "<group>"; };
		7B78545C204DEE9900F6589B /* DownloadTaskMock.swift */ = {isa = PBXFileReference; lastKnownFileType = sourcecode.swift; path = DownloadTaskMock.swift; sourceTree = "<group>"; };
		7B7B370720211CE100030A1E /* OpenAccessDownloadTask.swift */ = {isa = PBXFileReference; lastKnownFileType = sourcecode.swift; path = OpenAccessDownloadTask.swift; sourceTree = "<group>"; };
		7B8026A2206AB0AF00012808 /* HumanReadablePlaybackRate.swift */ = {isa = PBXFileReference; lastKnownFileType = sourcecode.swift; path = HumanReadablePlaybackRate.swift; sourceTree = "<group>"; };
		7B87DCC42087AE5D00256331 /* PlayerManipulationTest.swift */ = {isa = PBXFileReference; lastKnownFileType = sourcecode.swift; path = PlayerManipulationTest.swift; sourceTree = "<group>"; };
		7BA55A3220A3487700712CAC /* NYPLAEToolkit.framework */ = {isa = PBXFileReference; lastKnownFileType = wrapper.framework; path = NYPLAEToolkit.framework; sourceTree = "<group>"; };
		7BBF4DFB20506FF600700731 /* SleepTimer.swift */ = {isa = PBXFileReference; lastKnownFileType = sourcecode.swift; path = SleepTimer.swift; sourceTree = "<group>"; };
		7BBF4DFD2050850A00700731 /* SleepTimerTests.swift */ = {isa = PBXFileReference; lastKnownFileType = sourcecode.swift; path = SleepTimerTests.swift; sourceTree = "<group>"; };
		7BBF4DFF2050856400700731 /* PlayerMock.swift */ = {isa = PBXFileReference; lastKnownFileType = sourcecode.swift; path = PlayerMock.swift; sourceTree = "<group>"; };
		7BD759B720127E31004CE65F /* MediaPlayer.framework */ = {isa = PBXFileReference; lastKnownFileType = wrapper.framework; name = MediaPlayer.framework; path = System/Library/Frameworks/MediaPlayer.framework; sourceTree = SDKROOT; };
		7BD759C92017CEA3004CE65F /* DownloadTask.swift */ = {isa = PBXFileReference; lastKnownFileType = sourcecode.swift; path = DownloadTask.swift; sourceTree = "<group>"; };
		7BD759CB20191980004CE65F /* CoreData.framework */ = {isa = PBXFileReference; lastKnownFileType = wrapper.framework; name = CoreData.framework; path = System/Library/Frameworks/CoreData.framework; sourceTree = SDKROOT; };
		7BD8E4F9206EB49D008ED3F1 /* VoiceOverTimestamp.swift */ = {isa = PBXFileReference; lastKnownFileType = sourcecode.swift; path = VoiceOverTimestamp.swift; sourceTree = "<group>"; };
		7BD8E4FB20753BC6008ED3F1 /* Bundle.swift */ = {isa = PBXFileReference; lastKnownFileType = sourcecode.swift; path = Bundle.swift; sourceTree = "<group>"; };
		7BDD33AE204461A000CC8807 /* HumanReadableTimestamp.swift */ = {isa = PBXFileReference; lastKnownFileType = sourcecode.swift; path = HumanReadableTimestamp.swift; sourceTree = "<group>"; };
		7BDD33B220470A7000CC8807 /* HumanReadablePercentage.swift */ = {isa = PBXFileReference; lastKnownFileType = sourcecode.swift; path = HumanReadablePercentage.swift; sourceTree = "<group>"; };
		7BF3C445205B0A010056D46B /* HumanReadableTimeRemaining.swift */ = {isa = PBXFileReference; lastKnownFileType = sourcecode.swift; path = HumanReadableTimeRemaining.swift; sourceTree = "<group>"; };
		8C218AE7242C4C8500C53F0A /* AVPlayer+Description.swift */ = {isa = PBXFileReference; lastKnownFileType = sourcecode.swift; path = "AVPlayer+Description.swift"; sourceTree = "<group>"; };
		8C3CDB032422AB060020FC0B /* JSONUtilsTest.swift */ = {isa = PBXFileReference; lastKnownFileType = sourcecode.swift; path = JSONUtilsTest.swift; sourceTree = "<group>"; };
		8C3CDB062422D85E0020FC0B /* Data+Base64.swift */ = {isa = PBXFileReference; lastKnownFileType = sourcecode.swift; path = "Data+Base64.swift"; sourceTree = "<group>"; };
		8C3CDB0D2422E7F40020FC0B /* String+Extensions.swift */ = {isa = PBXFileReference; lastKnownFileType = sourcecode.swift; path = "String+Extensions.swift"; sourceTree = "<group>"; };
		8C3CDB0F2422E82C0020FC0B /* HmacAlgorithm.swift */ = {isa = PBXFileReference; lastKnownFileType = sourcecode.swift; path = HmacAlgorithm.swift; sourceTree = "<group>"; };
		8C3F7111242BDDAF00E5C810 /* URLRequest+Curl.swift */ = {isa = PBXFileReference; lastKnownFileType = sourcecode.swift; path = "URLRequest+Curl.swift"; sourceTree = "<group>"; };
		8C6CD8A9240D9F8A00E2DFB0 /* JSONUtils.swift */ = {isa = PBXFileReference; lastKnownFileType = sourcecode.swift; path = JSONUtils.swift; sourceTree = "<group>"; };
		8C6CD8AC240DB3C000E2DFB0 /* FeedbookDRMProcessor.swift */ = {isa = PBXFileReference; lastKnownFileType = sourcecode.swift; path = FeedbookDRMProcessor.swift; sourceTree = "<group>"; };
		8C7956AC241175A60063D84F /* jwt_shared_secret.txt */ = {isa = PBXFileReference; fileEncoding = 4; lastKnownFileType = text; path = jwt_shared_secret.txt; sourceTree = "<group>"; };
		8C882C942409B04F0000CA59 /* DateUtils.swift */ = {isa = PBXFileReference; lastKnownFileType = sourcecode.swift; path = DateUtils.swift; sourceTree = "<group>"; };
		8CB60C1424071CBF006EF568 /* FeedbookAudiobookTest.swift */ = {isa = PBXFileReference; indentWidth = 2; lastKnownFileType = sourcecode.swift; path = FeedbookAudiobookTest.swift; sourceTree = "<group>"; tabWidth = 2; };
		8CD8A20E243E7A0D009DA4CC /* Data+BigEndianTest.swift */ = {isa = PBXFileReference; lastKnownFileType = sourcecode.swift; path = "Data+BigEndianTest.swift"; sourceTree = "<group>"; };
		8CF57BD9243277180053C31E /* MediaProcessor.swift */ = {isa = PBXFileReference; lastKnownFileType = sourcecode.swift; path = MediaProcessor.swift; sourceTree = "<group>"; };
		8CF57BDB2432788C0053C31E /* Data+BigEndian.swift */ = {isa = PBXFileReference; lastKnownFileType = sourcecode.swift; path = "Data+BigEndian.swift"; sourceTree = "<group>"; };
<<<<<<< HEAD
=======
		A97CE12E21ED0BF700B64305 /* OpenAccessSpineElement.swift */ = {isa = PBXFileReference; lastKnownFileType = sourcecode.swift; path = OpenAccessSpineElement.swift; sourceTree = "<group>"; };
		A97CE13021ED388D00B64305 /* Original_OpenAccessAudiobook.swift */ = {isa = PBXFileReference; lastKnownFileType = sourcecode.swift; path = Original_OpenAccessAudiobook.swift; sourceTree = "<group>"; };
>>>>>>> 67bd2f54
		A9DC9CFC220547F800D122F2 /* ErrorDescriptions.swift */ = {isa = PBXFileReference; lastKnownFileType = sourcecode.swift; path = ErrorDescriptions.swift; sourceTree = "<group>"; };
		D5A0909B2B97986500C0FF2F /* theBigFail_manifest.json */ = {isa = PBXFileReference; fileEncoding = 4; lastKnownFileType = text.json; path = theBigFail_manifest.json; sourceTree = "<group>"; };
		E50121732BB493670049730D /* animalFarm_manifest.json */ = {isa = PBXFileReference; lastKnownFileType = text.json; path = animalFarm_manifest.json; sourceTree = "<group>"; };
		E503256C27FE8EFA00317F68 /* Array+Extensions.swift */ = {isa = PBXFileReference; lastKnownFileType = sourcecode.swift; path = "Array+Extensions.swift"; sourceTree = "<group>"; };
		E5041F772BBF36B600AE363E /* MediaControlPublisher.swift */ = {isa = PBXFileReference; lastKnownFileType = sourcecode.swift; path = MediaControlPublisher.swift; sourceTree = "<group>"; };
		E5158C5C2935B6FA0007ABDB /* PureLayout.xcframework */ = {isa = PBXFileReference; lastKnownFileType = wrapper.xcframework; name = PureLayout.xcframework; path = "/Users/mauricework/PalaceProject/ios-core/ios-drm-audioengine/../Carthage/Build/PureLayout.xcframework"; sourceTree = "<absolute>"; };
		E51919DA2B50924000C08E86 /* URLRequest+Extensions.swift */ = {isa = PBXFileReference; lastKnownFileType = sourcecode.swift; path = "URLRequest+Extensions.swift"; sourceTree = "<group>"; };
		E523126B286E3C5A007D1DB5 /* TimeInterval+Extensions.swift */ = {isa = PBXFileReference; lastKnownFileType = sourcecode.swift; path = "TimeInterval+Extensions.swift"; sourceTree = "<group>"; };
		E5231275286E81C3007D1DB5 /* ChapterLocationTests.swift */ = {isa = PBXFileReference; lastKnownFileType = sourcecode.swift; path = ChapterLocationTests.swift; sourceTree = "<group>"; };
		E530532F29B69B91005E831F /* snowcrash_manifest.json */ = {isa = PBXFileReference; lastKnownFileType = text.json; path = snowcrash_manifest.json; sourceTree = "<group>"; };
		E5338AD02BEAB816002387E1 /* littleWomenDevotional_manifest.json */ = {isa = PBXFileReference; lastKnownFileType = text.json; path = littleWomenDevotional_manifest.json; sourceTree = "<group>"; };
		E549653227FBEAC400913BD6 /* flatland_manifest.json */ = {isa = PBXFileReference; lastKnownFileType = text.json; path = flatland_manifest.json; sourceTree = "<group>"; };
		E549653427FBEB5100913BD6 /* best_new_horror_manifest.json */ = {isa = PBXFileReference; lastKnownFileType = text.json; path = best_new_horror_manifest.json; sourceTree = "<group>"; };
		E549653627FCC52E00913BD6 /* AudiobookTOCTests.swift */ = {isa = PBXFileReference; lastKnownFileType = sourcecode.swift; path = AudiobookTOCTests.swift; sourceTree = "<group>"; };
		E55470132B7C1814003447B8 /* quicksilver_manifest.json */ = {isa = PBXFileReference; lastKnownFileType = text.json; path = quicksilver_manifest.json; sourceTree = "<group>"; };
		E55C93DD2B6C1FD30092E5E6 /* christmas_carol_manifest.json */ = {isa = PBXFileReference; lastKnownFileType = text.json; path = christmas_carol_manifest.json; sourceTree = "<group>"; };
		E55D1D182BBB9E70004FE948 /* OpenAccessPlayer.swift */ = {isa = PBXFileReference; lastKnownFileType = sourcecode.swift; path = OpenAccessPlayer.swift; sourceTree = "<group>"; };
		E55DE97F2BDC0B6300ECB153 /* OverdriveTrack.swift */ = {isa = PBXFileReference; lastKnownFileType = sourcecode.swift; path = OverdriveTrack.swift; sourceTree = "<group>"; };
		E55E2FA329E73ACC0093F916 /* Date+Extensions.swift */ = {isa = PBXFileReference; lastKnownFileType = sourcecode.swift; path = "Date+Extensions.swift"; sourceTree = "<group>"; };
<<<<<<< HEAD
		E56C00C52BC3912100A25A97 /* ChapterCell.swift */ = {isa = PBXFileReference; lastKnownFileType = sourcecode.swift; path = ChapterCell.swift; sourceTree = "<group>"; };
		E57498BF2BB1EED100BCD49C /* OpenAccessAudiobook.swift */ = {isa = PBXFileReference; lastKnownFileType = sourcecode.swift; path = OpenAccessAudiobook.swift; sourceTree = "<group>"; };
		E57498C52BB31C9F00BCD49C /* Metadata.swift */ = {isa = PBXFileReference; lastKnownFileType = sourcecode.swift; path = Metadata.swift; sourceTree = "<group>"; };
		E5797E9B2BAA35F40017AB03 /* Audiobook.swift */ = {isa = PBXFileReference; lastKnownFileType = sourcecode.swift; path = Audiobook.swift; sourceTree = "<group>"; };
		E57FCA242BC8D3D2008D8907 /* OpenAccessTrack.swift */ = {isa = PBXFileReference; lastKnownFileType = sourcecode.swift; path = OpenAccessTrack.swift; sourceTree = "<group>"; };
		E57FCA272BC8E768008D8907 /* LCPTrack.swift */ = {isa = PBXFileReference; lastKnownFileType = sourcecode.swift; path = LCPTrack.swift; sourceTree = "<group>"; };
=======
		E57498BB2BB1EE3800BCD49C /* LCPAudiobook.swift */ = {isa = PBXFileReference; lastKnownFileType = sourcecode.swift; path = LCPAudiobook.swift; sourceTree = "<group>"; };
		E57498BD2BB1EEB100BCD49C /* OverdriveAudiobook.swift */ = {isa = PBXFileReference; lastKnownFileType = sourcecode.swift; path = OverdriveAudiobook.swift; sourceTree = "<group>"; };
		E57498BF2BB1EED100BCD49C /* OpenAccessAudiobook.swift */ = {isa = PBXFileReference; lastKnownFileType = sourcecode.swift; path = OpenAccessAudiobook.swift; sourceTree = "<group>"; };
		E57498C52BB31C9F00BCD49C /* Metadata.swift */ = {isa = PBXFileReference; lastKnownFileType = sourcecode.swift; path = Metadata.swift; sourceTree = "<group>"; };
		E5797E9B2BAA35F40017AB03 /* Audiobook.swift */ = {isa = PBXFileReference; lastKnownFileType = sourcecode.swift; path = Audiobook.swift; sourceTree = "<group>"; };
>>>>>>> 67bd2f54
		E58496922BAB6B10003C83E6 /* bocas_manifest.json */ = {isa = PBXFileReference; lastKnownFileType = text.json; path = bocas_manifest.json; sourceTree = "<group>"; };
		E58496942BAB6FF1003C83E6 /* secret_lives_manifest.json */ = {isa = PBXFileReference; lastKnownFileType = text.json; path = secret_lives_manifest.json; sourceTree = "<group>"; };
		E58C53432B75507100D861EE /* the_system_of_the_world_manifest.json */ = {isa = PBXFileReference; fileEncoding = 4; lastKnownFileType = text.json; path = the_system_of_the_world_manifest.json; sourceTree = "<group>"; };
		E58C53452B7550B000D861EE /* anathem_manifest.json */ = {isa = PBXFileReference; fileEncoding = 4; lastKnownFileType = text.json; path = anathem_manifest.json; sourceTree = "<group>"; };
		E58FCC632BE09ED200943CEB /* FindawayAudiobook.swift */ = {isa = PBXFileReference; fileEncoding = 4; lastKnownFileType = sourcecode.swift; path = FindawayAudiobook.swift; sourceTree = "<group>"; };
		E59FCEC829425F81004FD730 /* Strings.swift */ = {isa = PBXFileReference; lastKnownFileType = sourcecode.swift; path = Strings.swift; sourceTree = "<group>"; };
		E5A018BE2936887E003F6D01 /* alice_manifest.json */ = {isa = PBXFileReference; fileEncoding = 4; lastKnownFileType = text.json; path = alice_manifest.json; sourceTree = "<group>"; };
		E5A018C029368B17003F6D01 /* the_martian_manifest.json */ = {isa = PBXFileReference; lastKnownFileType = text.json; path = the_martian_manifest.json; sourceTree = "<group>"; };
		E5A5FB042BAA1BA0006A78FE /* AudiobookProtocol.swift */ = {isa = PBXFileReference; lastKnownFileType = sourcecode.swift; path = AudiobookProtocol.swift; sourceTree = "<group>"; };
		E5A7C3A92943ABF90083BE1F /* TXNativeExtensions.swift */ = {isa = PBXFileReference; fileEncoding = 4; lastKnownFileType = sourcecode.swift; path = TXNativeExtensions.swift; sourceTree = "<group>"; };
		E5B05DA92BA4DB4500686897 /* TableOfContentsTests.swift */ = {isa = PBXFileReference; lastKnownFileType = sourcecode.swift; path = TableOfContentsTests.swift; sourceTree = "<group>"; };
		E5C3820B2BDACB7E00049CF1 /* AVPlayer+Extensions.swift */ = {isa = PBXFileReference; lastKnownFileType = sourcecode.swift; path = "AVPlayer+Extensions.swift"; sourceTree = "<group>"; };
		E5C8A84E2BCEC18D00F06F14 /* LCPPlayer.swift */ = {isa = PBXFileReference; lastKnownFileType = sourcecode.swift; path = LCPPlayer.swift; sourceTree = "<group>"; };
		E5CC0CFD2BA8ADA0001BF751 /* TrackPositionTests.swift */ = {isa = PBXFileReference; lastKnownFileType = sourcecode.swift; path = TrackPositionTests.swift; sourceTree = "<group>"; };
		E5CC6E792BBB295F00C31ABD /* Player.swift */ = {isa = PBXFileReference; lastKnownFileType = sourcecode.swift; path = Player.swift; sourceTree = "<group>"; };
		E5DE01A12BA3E4420063E68E /* AudiobookTableOfContents.swift */ = {isa = PBXFileReference; lastKnownFileType = sourcecode.swift; path = AudiobookTableOfContents.swift; sourceTree = "<group>"; };
		E5DE01A32BA3E44A0063E68E /* Chapter.swift */ = {isa = PBXFileReference; lastKnownFileType = sourcecode.swift; path = Chapter.swift; sourceTree = "<group>"; };
		E5DE01A52BA3E4500063E68E /* TrackPosition.swift */ = {isa = PBXFileReference; lastKnownFileType = sourcecode.swift; path = TrackPosition.swift; sourceTree = "<group>"; };
		E5DE01A72BA3E4580063E68E /* Track.swift */ = {isa = PBXFileReference; lastKnownFileType = sourcecode.swift; path = Track.swift; sourceTree = "<group>"; };
		E5DE01A92BA3E4610063E68E /* Tracks.swift */ = {isa = PBXFileReference; lastKnownFileType = sourcecode.swift; path = Tracks.swift; sourceTree = "<group>"; };
		E5DE01AB2BA3E47A0063E68E /* Manifest.swift */ = {isa = PBXFileReference; lastKnownFileType = sourcecode.swift; path = Manifest.swift; sourceTree = "<group>"; };
		E5DE01AE2BA3EF360063E68E /* ManifestDecodingTests.swift */ = {isa = PBXFileReference; lastKnownFileType = sourcecode.swift; path = ManifestDecodingTests.swift; sourceTree = "<group>"; };
		E5FC12AB2A24E9B6000BFED5 /* ChapterLocation.swift */ = {isa = PBXFileReference; lastKnownFileType = sourcecode.swift; path = ChapterLocation.swift; sourceTree = "<group>"; };
		E67CA9A4215C0D320081A10B /* Log.swift */ = {isa = PBXFileReference; lastKnownFileType = sourcecode.swift; path = Log.swift; sourceTree = "<group>"; };
		E71168B52AB44B4A00629DC7 /* AudiobookPlaybackModel.swift */ = {isa = PBXFileReference; lastKnownFileType = sourcecode.swift; path = AudiobookPlaybackModel.swift; sourceTree = "<group>"; };
		E71168B72AB453A800629DC7 /* Reachability.swift */ = {isa = PBXFileReference; lastKnownFileType = sourcecode.swift; path = Reachability.swift; sourceTree = "<group>"; };
		E71168B92AB4A63000629DC7 /* ChapterLocation+emptyLocation.swift */ = {isa = PBXFileReference; lastKnownFileType = sourcecode.swift; path = "ChapterLocation+emptyLocation.swift"; sourceTree = "<group>"; };
		E71168BB2AB4BEFC00629DC7 /* AudiobookPlayer.swift */ = {isa = PBXFileReference; lastKnownFileType = sourcecode.swift; path = AudiobookPlayer.swift; sourceTree = "<group>"; };
		E71168BD2AB4C4DA00629DC7 /* BoolWithDelay.swift */ = {isa = PBXFileReference; lastKnownFileType = sourcecode.swift; path = BoolWithDelay.swift; sourceTree = "<group>"; };
		E72707E82A54A3930088B86A /* AudiobookPlaybackTrackerDelegate.swift */ = {isa = PBXFileReference; lastKnownFileType = sourcecode.swift; path = AudiobookPlaybackTrackerDelegate.swift; sourceTree = "<group>"; };
		E79266962AB34315009901B7 /* AudiobookNavigationView.swift */ = {isa = PBXFileReference; lastKnownFileType = sourcecode.swift; path = AudiobookNavigationView.swift; sourceTree = "<group>"; };
		E7E96BBF2B0E82740036B23A /* PalaceUIKit.framework */ = {isa = PBXFileReference; explicitFileType = wrapper.framework; path = PalaceUIKit.framework; sourceTree = BUILT_PRODUCTS_DIR; };
		E7E96BCA2B0FCD450036B23A /* OpenSans-Regular.ttf */ = {isa = PBXFileReference; lastKnownFileType = file; path = "OpenSans-Regular.ttf"; sourceTree = "<group>"; };
		E7E96BCB2B0FCD450036B23A /* OpenSans-SemiBold.ttf */ = {isa = PBXFileReference; lastKnownFileType = file; path = "OpenSans-SemiBold.ttf"; sourceTree = "<group>"; };
		E7E96BCC2B0FCD450036B23A /* OpenSans-Bold.ttf */ = {isa = PBXFileReference; lastKnownFileType = file; path = "OpenSans-Bold.ttf"; sourceTree = "<group>"; };
		E7F127B92A9921BE001ED616 /* AudiobookPlayerView.swift */ = {isa = PBXFileReference; lastKnownFileType = sourcecode.swift; path = AudiobookPlayerView.swift; sourceTree = "<group>"; };
		E7F9BAC12A8E6B72001697DE /* Data+hexString.swift */ = {isa = PBXFileReference; lastKnownFileType = sourcecode.swift; path = "Data+hexString.swift"; sourceTree = "<group>"; };
		E7F9BAC32A8E6E08001697DE /* String+sha256Test.swift */ = {isa = PBXFileReference; lastKnownFileType = sourcecode.swift; path = "String+sha256Test.swift"; sourceTree = "<group>"; };
		E7F9BAE72A8E7F48001697DE /* PublicConstants.swift */ = {isa = PBXFileReference; lastKnownFileType = sourcecode.swift; path = PublicConstants.swift; sourceTree = "<group>"; };
/* End PBXFileReference section */

/* Begin PBXFrameworksBuildPhase section */
		7B544188200EA7C20047B6C6 /* Frameworks */ = {
			isa = PBXFrameworksBuildPhase;
			buildActionMask = 2147483647;
			files = (
				E59FCE9A29423E73004FD730 /* PureLayout in Frameworks */,
				E785BA312B15323600A12EFA /* PalaceUIKit.framework in Frameworks */,
				7BD759B820127E32004CE65F /* MediaPlayer.framework in Frameworks */,
				E5A7C3A82943A8920083BE1F /* Transifex in Frameworks */,
			);
			runOnlyForDeploymentPostprocessing = 0;
		};
		7B544192200EA7C20047B6C6 /* Frameworks */ = {
			isa = PBXFrameworksBuildPhase;
			buildActionMask = 2147483647;
			files = (
				7B544196200EA7C20047B6C6 /* PalaceAudiobookToolkit.framework in Frameworks */,
			);
			runOnlyForDeploymentPostprocessing = 0;
		};
/* End PBXFrameworksBuildPhase section */

/* Begin PBXGroup section */
		7B544182200EA7C20047B6C6 = {
			isa = PBXGroup;
			children = (
				7B54418E200EA7C20047B6C6 /* PalaceAudiobookToolkit */,
				7B544199200EA7C20047B6C6 /* PalaceAudiobookToolkitTests */,
				7B54418D200EA7C20047B6C6 /* Products */,
				7B5441E8200EA8740047B6C6 /* Frameworks */,
			);
			indentWidth = 4;
			sourceTree = "<group>";
			tabWidth = 4;
		};
		7B54418D200EA7C20047B6C6 /* Products */ = {
			isa = PBXGroup;
			children = (
				7B54418C200EA7C20047B6C6 /* PalaceAudiobookToolkit.framework */,
				7B544195200EA7C20047B6C6 /* PalaceAudiobookToolkitTests.xctest */,
			);
			name = Products;
			sourceTree = "<group>";
		};
		7B54418E200EA7C20047B6C6 /* PalaceAudiobookToolkit */ = {
			isa = PBXGroup;
			children = (
				7B987FDA201B88FF00A94B12 /* Core */,
				8C6CD8AB240DB39300E2DFB0 /* DRM */,
				7BD759C120168FF5004CE65F /* Network */,
				7B7B3709202274C400030A1E /* Player */,
				E72707EA2A54A3A80088B86A /* Tracker */,
				8C7956AB2411757F0063D84F /* Resources */,
				8C3CDB052422D8460020FC0B /* Extensions */,
				E7F127B82A992194001ED616 /* UI */,
				8C882C932409B0320000CA59 /* Utils */,
				E785BA2D2B152D5700A12EFA /* Supporting Files */,
				7B544190200EA7C20047B6C6 /* Info.plist */,
				7B5441F3200FB3EE0047B6C6 /* Media.xcassets */,
			);
			path = PalaceAudiobookToolkit;
			sourceTree = "<group>";
		};
		7B544199200EA7C20047B6C6 /* PalaceAudiobookToolkitTests */ = {
			isa = PBXGroup;
			children = (
				E549653127FBEAA900913BD6 /* TestResources */,
				7B54419C200EA7C20047B6C6 /* Info.plist */,
				7B78545A204DEE8500F6589B /* AudiobookNetworkServiceTest.swift */,
				7B6C1BD320405C4D00EB791E /* CursorTests.swift */,
				8CD8A20E243E7A0D009DA4CC /* Data+BigEndianTest.swift */,
				7B78545C204DEE9900F6589B /* DownloadTaskMock.swift */,
				8CB60C1424071CBF006EF568 /* FeedbookAudiobookTest.swift */,
				8C3CDB032422AB060020FC0B /* JSONUtilsTest.swift */,
				7B87DCC42087AE5D00256331 /* PlayerManipulationTest.swift */,
				7BBF4DFF2050856400700731 /* PlayerMock.swift */,
				7BBF4DFD2050850A00700731 /* SleepTimerTests.swift */,
				E549653627FCC52E00913BD6 /* AudiobookTOCTests.swift */,
				E5231275286E81C3007D1DB5 /* ChapterLocationTests.swift */,
				E5DE01AE2BA3EF360063E68E /* ManifestDecodingTests.swift */,
				E5B05DA92BA4DB4500686897 /* TableOfContentsTests.swift */,
				E5CC0CFD2BA8ADA0001BF751 /* TrackPositionTests.swift */,
				E5CC0CFF2BA8B6EC001BF751 /* Mocks */,
				E7F9BAC32A8E6E08001697DE /* String+sha256Test.swift */,
			);
			path = PalaceAudiobookToolkitTests;
			sourceTree = "<group>";
		};
		7B5441E8200EA8740047B6C6 /* Frameworks */ = {
			isa = PBXGroup;
			children = (
				E7E96BBF2B0E82740036B23A /* PalaceUIKit.framework */,
				E5158C5C2935B6FA0007ABDB /* PureLayout.xcframework */,
				219868BE267E0C770041369E /* PureLayout.xcframework */,
				7BA55A3220A3487700712CAC /* NYPLAEToolkit.framework */,
				7BD759CB20191980004CE65F /* CoreData.framework */,
				7BD759B720127E31004CE65F /* MediaPlayer.framework */,
			);
			name = Frameworks;
			sourceTree = "<group>";
		};
		7B7B3709202274C400030A1E /* Player */ = {
			isa = PBXGroup;
			children = (
				E5CC6E792BBB295F00C31ABD /* Player.swift */,
				E5C8A84E2BCEC18D00F06F14 /* LCPPlayer.swift */,
				E55D1D182BBB9E70004FE948 /* OpenAccessPlayer.swift */,
				E5DE01A02BA3E1830063E68E /* Helpers */,
			);
			path = Player;
			sourceTree = "<group>";
		};
		7B987FDA201B88FF00A94B12 /* Core */ = {
			isa = PBXGroup;
			children = (
				E5A5FB032BAA1B92006A78FE /* AudiobookRefactor */,
				7B5441DF200EA82C0047B6C6 /* AudiobookLifecycleManager.swift */,
				7B5441E0200EA82C0047B6C6 /* AudiobookManager.swift */,
				7B5441DA200EA82C0047B6C6 /* AudiobookMetadata.swift */,
				7BD8E4FB20753BC6008ED3F1 /* Bundle.swift */,
				7B4F1B1F20361546003F047B /* Cursor.swift */,
				A9DC9CFC220547F800D122F2 /* ErrorDescriptions.swift */,
				7BDD33B220470A7000CC8807 /* HumanReadablePercentage.swift */,
				7B8026A2206AB0AF00012808 /* HumanReadablePlaybackRate.swift */,
				7BF3C445205B0A010056D46B /* HumanReadableTimeRemaining.swift */,
				7BDD33AE204461A000CC8807 /* HumanReadableTimestamp.swift */,
				E67CA9A4215C0D320081A10B /* Log.swift */,
				E5797E9D2BAA36BE0017AB03 /* Deprecated */,
				7BD8E4F9206EB49D008ED3F1 /* VoiceOverTimestamp.swift */,
<<<<<<< HEAD
				E5041F772BBF36B600AE363E /* MediaControlPublisher.swift */,
=======
>>>>>>> 67bd2f54
			);
			path = Core;
			sourceTree = "<group>";
		};
		7BD759C120168FF5004CE65F /* Network */ = {
			isa = PBXGroup;
			children = (
				7B6C1BCF203F1CDA00EB791E /* AudiobookNetworkService.swift */,
				E71168B72AB453A800629DC7 /* Reachability.swift */,
				7BD759C92017CEA3004CE65F /* DownloadTask.swift */,
				7B7B370720211CE100030A1E /* OpenAccessDownloadTask.swift */,
				17576CAB248E89DE00E18B4C /* OverdriveDownloadTask.swift */,
				21B26CCF257FBA9F00A60238 /* LCPDownloadTask.swift */,
			);
			path = Network;
			sourceTree = "<group>";
		};
		8C3CDB052422D8460020FC0B /* Extensions */ = {
			isa = PBXGroup;
			children = (
				8C218AE7242C4C8500C53F0A /* AVPlayer+Description.swift */,
				8C3CDB062422D85E0020FC0B /* Data+Base64.swift */,
				8CF57BDB2432788C0053C31E /* Data+BigEndian.swift */,
				E7F9BAC12A8E6B72001697DE /* Data+hexString.swift */,
				8C3CDB0D2422E7F40020FC0B /* String+Extensions.swift */,
				8C3F7111242BDDAF00E5C810 /* URLRequest+Curl.swift */,
				E503256C27FE8EFA00317F68 /* Array+Extensions.swift */,
				E523126B286E3C5A007D1DB5 /* TimeInterval+Extensions.swift */,
				E55E2FA329E73ACC0093F916 /* Date+Extensions.swift */,
				E71168B92AB4A63000629DC7 /* ChapterLocation+emptyLocation.swift */,
			);
			path = Extensions;
			sourceTree = "<group>";
		};
		8C6CD8AB240DB39300E2DFB0 /* DRM */ = {
			isa = PBXGroup;
			children = (
				8C6CD8AC240DB3C000E2DFB0 /* FeedbookDRMProcessor.swift */,
				8C3CDB0F2422E82C0020FC0B /* HmacAlgorithm.swift */,
			);
			path = DRM;
			sourceTree = "<group>";
		};
		8C7956AB2411757F0063D84F /* Resources */ = {
			isa = PBXGroup;
			children = (
				8C7956AC241175A60063D84F /* jwt_shared_secret.txt */,
			);
			path = Resources;
			sourceTree = "<group>";
		};
		8C882C932409B0320000CA59 /* Utils */ = {
			isa = PBXGroup;
			children = (
				E7F9BAE72A8E7F48001697DE /* PublicConstants.swift */,
				E5A7C3A92943ABF90083BE1F /* TXNativeExtensions.swift */,
				8C882C942409B04F0000CA59 /* DateUtils.swift */,
				8C6CD8A9240D9F8A00E2DFB0 /* JSONUtils.swift */,
				8CF57BD9243277180053C31E /* MediaProcessor.swift */,
				178707C724DA505700649567 /* RSAUtils.swift */,
				E59FCEC829425F81004FD730 /* Strings.swift */,
				E71168BD2AB4C4DA00629DC7 /* BoolWithDelay.swift */,
				E51919DA2B50924000C08E86 /* URLRequest+Extensions.swift */,
			);
			path = Utils;
			sourceTree = "<group>";
		};
		E549653127FBEAA900913BD6 /* TestResources */ = {
			isa = PBXGroup;
			children = (
				E50121732BB493670049730D /* animalFarm_manifest.json */,
				D5A0909B2B97986500C0FF2F /* theBigFail_manifest.json */,
				E549653427FBEB5100913BD6 /* best_new_horror_manifest.json */,
				E549653227FBEAC400913BD6 /* flatland_manifest.json */,
				E530532F29B69B91005E831F /* snowcrash_manifest.json */,
				E5A018BE2936887E003F6D01 /* alice_manifest.json */,
				E58C53452B7550B000D861EE /* anathem_manifest.json */,
				E58C53432B75507100D861EE /* the_system_of_the_world_manifest.json */,
				E5A018C029368B17003F6D01 /* the_martian_manifest.json */,
				E55C93DD2B6C1FD30092E5E6 /* christmas_carol_manifest.json */,
				E55470132B7C1814003447B8 /* quicksilver_manifest.json */,
				E58496922BAB6B10003C83E6 /* bocas_manifest.json */,
				E58496942BAB6FF1003C83E6 /* secret_lives_manifest.json */,
<<<<<<< HEAD
				E5338AD02BEAB816002387E1 /* littleWomenDevotional_manifest.json */,
=======
>>>>>>> 67bd2f54
			);
			path = TestResources;
			sourceTree = "<group>";
		};
		E5797E9D2BAA36BE0017AB03 /* Deprecated */ = {
			isa = PBXGroup;
			children = (
<<<<<<< HEAD
=======
				7B5441DC200EA82C0047B6C6 /* Original_Audiobook.swift */,
				A97CE13021ED388D00B64305 /* Original_OpenAccessAudiobook.swift */,
				17576CA9248E898600E18B4C /* Original_OverdriveAudiobook.swift */,
				21D623A0257E6BBE006F5DCE /* Original_LCPAudiobook.swift */,
				A97CE12E21ED0BF700B64305 /* OpenAccessSpineElement.swift */,
				17576CAD248E8A0100E18B4C /* OverdriveSpineElement.swift */,
				21C0F15925768E9A001E51EF /* LCPSpineElement.swift */,
>>>>>>> 67bd2f54
			);
			path = Deprecated;
			sourceTree = "<group>";
		};
<<<<<<< HEAD
		E57FCA232BC8D3C0008D8907 /* Tracks */ = {
			isa = PBXGroup;
			children = (
				E5DE01A92BA3E4610063E68E /* Tracks.swift */,
				E5DE01A72BA3E4580063E68E /* Track.swift */,
				E57FCA272BC8E768008D8907 /* LCPTrack.swift */,
				E57FCA242BC8D3D2008D8907 /* OpenAccessTrack.swift */,
				E55DE97F2BDC0B6300ECB153 /* OverdriveTrack.swift */,
			);
			path = Tracks;
			sourceTree = "<group>";
		};
=======
>>>>>>> 67bd2f54
		E5A5FB032BAA1B92006A78FE /* AudiobookRefactor */ = {
			isa = PBXGroup;
			children = (
				E5A5FB042BAA1BA0006A78FE /* AudiobookProtocol.swift */,
				E5797E9B2BAA35F40017AB03 /* Audiobook.swift */,
				E57498BF2BB1EED100BCD49C /* OpenAccessAudiobook.swift */,
<<<<<<< HEAD
				E58FCC632BE09ED200943CEB /* FindawayAudiobook.swift */,
=======
				E57498BB2BB1EE3800BCD49C /* LCPAudiobook.swift */,
				E57498BD2BB1EEB100BCD49C /* OverdriveAudiobook.swift */,
>>>>>>> 67bd2f54
			);
			path = AudiobookRefactor;
			sourceTree = "<group>";
		};
		E5CC0CFF2BA8B6EC001BF751 /* Mocks */ = {
			isa = PBXGroup;
			children = (
			);
			path = Mocks;
			sourceTree = "<group>";
		};
		E5DE01A02BA3E1830063E68E /* Helpers */ = {
			isa = PBXGroup;
			children = (
				7BBF4DFB20506FF600700731 /* SleepTimer.swift */,
				E5FC12AB2A24E9B6000BFED5 /* ChapterLocation.swift */,
				E5C3820B2BDACB7E00049CF1 /* AVPlayer+Extensions.swift */,
				E57FCA232BC8D3C0008D8907 /* Tracks */,
				E5DE01AD2BA3EE460063E68E /* Models */,
			);
			path = Helpers;
			sourceTree = "<group>";
		};
		E5DE01AD2BA3EE460063E68E /* Models */ = {
			isa = PBXGroup;
			children = (
				E5DE01A12BA3E4420063E68E /* AudiobookTableOfContents.swift */,
				E5DE01A32BA3E44A0063E68E /* Chapter.swift */,
				E5DE01AB2BA3E47A0063E68E /* Manifest.swift */,
				E57498C52BB31C9F00BCD49C /* Metadata.swift */,
<<<<<<< HEAD
				E5DE01A52BA3E4500063E68E /* TrackPosition.swift */,
=======
>>>>>>> 67bd2f54
			);
			path = Models;
			sourceTree = "<group>";
		};
		E72707EA2A54A3A80088B86A /* Tracker */ = {
			isa = PBXGroup;
			children = (
				E72707E82A54A3930088B86A /* AudiobookPlaybackTrackerDelegate.swift */,
			);
			path = Tracker;
			sourceTree = "<group>";
		};
		E785BA2D2B152D5700A12EFA /* Supporting Files */ = {
			isa = PBXGroup;
			children = (
				E7E96BCC2B0FCD450036B23A /* OpenSans-Bold.ttf */,
				E7E96BCA2B0FCD450036B23A /* OpenSans-Regular.ttf */,
				E7E96BCB2B0FCD450036B23A /* OpenSans-SemiBold.ttf */,
			);
			path = "Supporting Files";
			sourceTree = "<group>";
		};
		E7F127B82A992194001ED616 /* UI */ = {
			isa = PBXGroup;
			children = (
				E71168BB2AB4BEFC00629DC7 /* AudiobookPlayer.swift */,
				E7F127B92A9921BE001ED616 /* AudiobookPlayerView.swift */,
				E79266962AB34315009901B7 /* AudiobookNavigationView.swift */,
				E71168B52AB44B4A00629DC7 /* AudiobookPlaybackModel.swift */,
				E56C00C52BC3912100A25A97 /* ChapterCell.swift */,
			);
			path = UI;
			sourceTree = "<group>";
		};
/* End PBXGroup section */

/* Begin PBXHeadersBuildPhase section */
		7B544189200EA7C20047B6C6 /* Headers */ = {
			isa = PBXHeadersBuildPhase;
			buildActionMask = 2147483647;
			files = (
			);
			runOnlyForDeploymentPostprocessing = 0;
		};
/* End PBXHeadersBuildPhase section */

/* Begin PBXNativeTarget section */
		7B54418B200EA7C20047B6C6 /* PalaceAudiobookToolkit */ = {
			isa = PBXNativeTarget;
			buildConfigurationList = 7B5441A0200EA7C20047B6C6 /* Build configuration list for PBXNativeTarget "PalaceAudiobookToolkit" */;
			buildPhases = (
				7B544187200EA7C20047B6C6 /* Sources */,
				7B544188200EA7C20047B6C6 /* Frameworks */,
				7B544189200EA7C20047B6C6 /* Headers */,
				7B54418A200EA7C20047B6C6 /* Resources */,
				E6EF9A1C218CE5D9000CE559 /* Copy Frameworks (Carthage) */,
			);
			buildRules = (
			);
			dependencies = (
			);
			name = PalaceAudiobookToolkit;
			packageProductDependencies = (
				E5A7C3A72943A8920083BE1F /* Transifex */,
				E59FCE9929423E73004FD730 /* PureLayout */,
			);
			productName = NYPLAudiobookToolkit;
			productReference = 7B54418C200EA7C20047B6C6 /* PalaceAudiobookToolkit.framework */;
			productType = "com.apple.product-type.framework";
		};
		7B544194200EA7C20047B6C6 /* PalaceAudiobookToolkitTests */ = {
			isa = PBXNativeTarget;
			buildConfigurationList = 7B5441A3200EA7C20047B6C6 /* Build configuration list for PBXNativeTarget "PalaceAudiobookToolkitTests" */;
			buildPhases = (
				7B544191200EA7C20047B6C6 /* Sources */,
				7B544192200EA7C20047B6C6 /* Frameworks */,
				7B544193200EA7C20047B6C6 /* Resources */,
				8C944DAA240734A9004A1601 /* Copy Frameworks (Carthage) */,
			);
			buildRules = (
			);
			dependencies = (
				7B544198200EA7C20047B6C6 /* PBXTargetDependency */,
			);
			name = PalaceAudiobookToolkitTests;
			productName = NYPLAudiobookToolkitTests;
			productReference = 7B544195200EA7C20047B6C6 /* PalaceAudiobookToolkitTests.xctest */;
			productType = "com.apple.product-type.bundle.unit-test";
		};
/* End PBXNativeTarget section */

/* Begin PBXProject section */
		7B544183200EA7C20047B6C6 /* Project object */ = {
			isa = PBXProject;
			attributes = {
				LastSwiftUpdateCheck = 0920;
				LastUpgradeCheck = 0930;
				ORGANIZATIONNAME = "The Palace Project";
				TargetAttributes = {
					7B54418B200EA7C20047B6C6 = {
						CreatedOnToolsVersion = 9.2;
						LastSwiftMigration = 1010;
						ProvisioningStyle = Automatic;
					};
					7B544194200EA7C20047B6C6 = {
						CreatedOnToolsVersion = 9.2;
						LastSwiftMigration = 1000;
						ProvisioningStyle = Automatic;
					};
				};
			};
			buildConfigurationList = 7B544186200EA7C20047B6C6 /* Build configuration list for PBXProject "PalaceAudiobookToolkit" */;
			compatibilityVersion = "Xcode 8.0";
			developmentRegion = en;
			hasScannedForEncodings = 0;
			knownRegions = (
				en,
				Base,
			);
			mainGroup = 7B544182200EA7C20047B6C6;
			packageReferences = (
				E56EE121293FCFBD00D0E915 /* XCRemoteSwiftPackageReference "PureLayout" */,
				E5A7C3A62943A8920083BE1F /* XCRemoteSwiftPackageReference "transifex-swift" */,
			);
			productRefGroup = 7B54418D200EA7C20047B6C6 /* Products */;
			projectDirPath = "";
			projectRoot = "";
			targets = (
				7B54418B200EA7C20047B6C6 /* PalaceAudiobookToolkit */,
				7B544194200EA7C20047B6C6 /* PalaceAudiobookToolkitTests */,
			);
		};
/* End PBXProject section */

/* Begin PBXResourcesBuildPhase section */
		7B54418A200EA7C20047B6C6 /* Resources */ = {
			isa = PBXResourcesBuildPhase;
			buildActionMask = 2147483647;
			files = (
				E7E96BD02B10032E0036B23A /* OpenSans-Bold.ttf in Resources */,
				E7E96BD12B10032E0036B23A /* OpenSans-Regular.ttf in Resources */,
				E7E96BD22B10032E0036B23A /* OpenSans-SemiBold.ttf in Resources */,
				7B3BD9CC2011848B002C5416 /* Media.xcassets in Resources */,
				E715993C2AA9185A000800A8 /* alice_manifest.json in Resources */,
			);
			runOnlyForDeploymentPostprocessing = 0;
		};
		7B544193200EA7C20047B6C6 /* Resources */ = {
			isa = PBXResourcesBuildPhase;
			buildActionMask = 2147483647;
			files = (
				E58496932BAB6B10003C83E6 /* bocas_manifest.json in Resources */,
				E58C53462B7550B000D861EE /* anathem_manifest.json in Resources */,
				E50121752BB498BE0049730D /* animalFarm_manifest.json in Resources */,
				E58C53442B75507100D861EE /* the_system_of_the_world_manifest.json in Resources */,
				E549653327FBEAC400913BD6 /* flatland_manifest.json in Resources */,
				E58496952BAB6FF1003C83E6 /* secret_lives_manifest.json in Resources */,
<<<<<<< HEAD
				E5338AD12BEAB816002387E1 /* littleWomenDevotional_manifest.json in Resources */,
=======
>>>>>>> 67bd2f54
				E5A018BF2936887E003F6D01 /* alice_manifest.json in Resources */,
				E549653527FBEB5100913BD6 /* best_new_horror_manifest.json in Resources */,
				E5A018C229368BC2003F6D01 /* the_martian_manifest.json in Resources */,
				E530533029B69BDC005E831F /* snowcrash_manifest.json in Resources */,
				D5A0909C2B97986500C0FF2F /* theBigFail_manifest.json in Resources */,
				E55C93DE2B6C1FD30092E5E6 /* christmas_carol_manifest.json in Resources */,
				E55470142B7C1814003447B8 /* quicksilver_manifest.json in Resources */,
			);
			runOnlyForDeploymentPostprocessing = 0;
		};
/* End PBXResourcesBuildPhase section */

/* Begin PBXShellScriptBuildPhase section */
		8C944DAA240734A9004A1601 /* Copy Frameworks (Carthage) */ = {
			isa = PBXShellScriptBuildPhase;
			buildActionMask = 2147483647;
			files = (
			);
			inputFileListPaths = (
			);
			inputPaths = (
			);
			name = "Copy Frameworks (Carthage)";
			outputFileListPaths = (
			);
			outputPaths = (
			);
			runOnlyForDeploymentPostprocessing = 0;
			shellPath = /bin/sh;
			shellScript = "/usr/local/bin/carthage copy-frameworks\n";
		};
		E6EF9A1C218CE5D9000CE559 /* Copy Frameworks (Carthage) */ = {
			isa = PBXShellScriptBuildPhase;
			buildActionMask = 2147483647;
			files = (
			);
			inputFileListPaths = (
			);
			inputPaths = (
			);
			name = "Copy Frameworks (Carthage)";
			outputFileListPaths = (
			);
			outputPaths = (
			);
			runOnlyForDeploymentPostprocessing = 0;
			shellPath = /bin/sh;
			shellScript = "/usr/local/bin/carthage copy-frameworks\n";
		};
/* End PBXShellScriptBuildPhase section */

/* Begin PBXSourcesBuildPhase section */
		7B544187200EA7C20047B6C6 /* Sources */ = {
			isa = PBXSourcesBuildPhase;
			buildActionMask = 2147483647;
			files = (
				E57498C62BB31C9F00BCD49C /* Metadata.swift in Sources */,
				E5DE01A62BA3E4500063E68E /* TrackPosition.swift in Sources */,
				7BD8E4FC20753BC6008ED3F1 /* Bundle.swift in Sources */,
				8C6CD8AD240DB3C000E2DFB0 /* FeedbookDRMProcessor.swift in Sources */,
<<<<<<< HEAD
=======
				177E52FC24908FD80031CCCD /* OverdrivePlayer.swift in Sources */,
				17576CAA248E898600E18B4C /* Original_OverdriveAudiobook.swift in Sources */,
>>>>>>> 67bd2f54
				E5DE01AA2BA3E4610063E68E /* Tracks.swift in Sources */,
				21B26CD0257FBA9F00A60238 /* LCPDownloadTask.swift in Sources */,
				E67CA9A5215C0D320081A10B /* Log.swift in Sources */,
				E55D1D192BBB9E70004FE948 /* OpenAccessPlayer.swift in Sources */,
				E56C00C62BC3912100A25A97 /* ChapterCell.swift in Sources */,
				E72707E92A54A3930088B86A /* AudiobookPlaybackTrackerDelegate.swift in Sources */,
				E5A5FB052BAA1BA0006A78FE /* AudiobookProtocol.swift in Sources */,
<<<<<<< HEAD
=======
				E57498BC2BB1EE3800BCD49C /* LCPAudiobook.swift in Sources */,
>>>>>>> 67bd2f54
				7BF3C446205B0A010056D46B /* HumanReadableTimeRemaining.swift in Sources */,
				E71168BA2AB4A63000629DC7 /* ChapterLocation+emptyLocation.swift in Sources */,
				7B6C1BD0203F1CDA00EB791E /* AudiobookNetworkService.swift in Sources */,
				E7F9BAE82A8E7F48001697DE /* PublicConstants.swift in Sources */,
				7B8026A3206AB0AF00012808 /* HumanReadablePlaybackRate.swift in Sources */,
				E5338AD52BEABFC3002387E1 /* FindawayAudiobook.swift in Sources */,
				E57FCA252BC8D3D2008D8907 /* OpenAccessTrack.swift in Sources */,
				8C3CDB102422E82C0020FC0B /* HmacAlgorithm.swift in Sources */,
				8C3CDB072422D85E0020FC0B /* Data+Base64.swift in Sources */,
				E7F9BAC22A8E6B72001697DE /* Data+hexString.swift in Sources */,
				E71168BE2AB4C4DA00629DC7 /* BoolWithDelay.swift in Sources */,
				7B4F1B2020361547003F047B /* Cursor.swift in Sources */,
				A9DC9CFD220547F800D122F2 /* ErrorDescriptions.swift in Sources */,
				E71168BC2AB4BEFC00629DC7 /* AudiobookPlayer.swift in Sources */,
				8C882C952409B04F0000CA59 /* DateUtils.swift in Sources */,
<<<<<<< HEAD
=======
				7B5441E3200EA82C0047B6C6 /* Original_Audiobook.swift in Sources */,
>>>>>>> 67bd2f54
				E7F127BA2A9921BE001ED616 /* AudiobookPlayerView.swift in Sources */,
				7B5441E6200EA82C0047B6C6 /* AudiobookLifecycleManager.swift in Sources */,
				7B5441E7200EA82C0047B6C6 /* AudiobookManager.swift in Sources */,
				7BDD33B320470A7100CC8807 /* HumanReadablePercentage.swift in Sources */,
				E5797E9C2BAA35F40017AB03 /* Audiobook.swift in Sources */,
<<<<<<< HEAD
				E5CC6E7A2BBB295F00C31ABD /* Player.swift in Sources */,
				7B5441E1200EA82C0047B6C6 /* AudiobookMetadata.swift in Sources */,
=======
				7B5441E1200EA82C0047B6C6 /* AudiobookMetadata.swift in Sources */,
				E57498BE2BB1EEB100BCD49C /* OverdriveAudiobook.swift in Sources */,
				17576CAE248E8A0100E18B4C /* OverdriveSpineElement.swift in Sources */,
>>>>>>> 67bd2f54
				E5DE01AC2BA3E47A0063E68E /* Manifest.swift in Sources */,
				E5FC12AC2A24E9B6000BFED5 /* ChapterLocation.swift in Sources */,
				E523126C286E3C5A007D1DB5 /* TimeInterval+Extensions.swift in Sources */,
				17576CAC248E89DE00E18B4C /* OverdriveDownloadTask.swift in Sources */,
				E51919DB2B50924000C08E86 /* URLRequest+Extensions.swift in Sources */,
				7BBF4DFC20506FF600700731 /* SleepTimer.swift in Sources */,
				8C3F7112242BDDAF00E5C810 /* URLRequest+Curl.swift in Sources */,
				7B7B370820211CE100030A1E /* OpenAccessDownloadTask.swift in Sources */,
				E7D1DCDA2ABE273500ADED8D /* AudiobookPlaybackModel.swift in Sources */,
<<<<<<< HEAD
				E57FCA282BC8E768008D8907 /* LCPTrack.swift in Sources */,
				E57FCA222BC8D0ED008D8907 /* DownloadTask.swift in Sources */,
				E503256D27FE8EFA00317F68 /* Array+Extensions.swift in Sources */,
				E57498C02BB1EED100BCD49C /* OpenAccessAudiobook.swift in Sources */,
=======
				A97CE13121ED388D00B64305 /* Original_OpenAccessAudiobook.swift in Sources */,
				E503256D27FE8EFA00317F68 /* Array+Extensions.swift in Sources */,
				E57498C02BB1EED100BCD49C /* OpenAccessAudiobook.swift in Sources */,
				21D623A1257E6BBE006F5DCE /* Original_LCPAudiobook.swift in Sources */,
>>>>>>> 67bd2f54
				8CF57BDA243277180053C31E /* MediaProcessor.swift in Sources */,
				E71168B82AB453A800629DC7 /* Reachability.swift in Sources */,
				8C6CD8AA240D9F8A00E2DFB0 /* JSONUtils.swift in Sources */,
				E59FCEC929425F81004FD730 /* Strings.swift in Sources */,
				E5A7C3AA2943ABF90083BE1F /* TXNativeExtensions.swift in Sources */,
				8C3CDB0E2422E7F40020FC0B /* String+Extensions.swift in Sources */,
				178707C824DA505700649567 /* RSAUtils.swift in Sources */,
				E55DE9802BDC0B6300ECB153 /* OverdriveTrack.swift in Sources */,
				E5DE01A42BA3E44A0063E68E /* Chapter.swift in Sources */,
				7BDD33AF204461A000CC8807 /* HumanReadableTimestamp.swift in Sources */,
				8C218AE8242C4C8500C53F0A /* AVPlayer+Description.swift in Sources */,
				E55E2FA429E73ACC0093F916 /* Date+Extensions.swift in Sources */,
				E565D0082BC5DC5800DD20AA /* AudiobookTableOfContents.swift in Sources */,
				8CF57BDC2432788C0053C31E /* Data+BigEndian.swift in Sources */,
				7BD8E4FA206EB49D008ED3F1 /* VoiceOverTimestamp.swift in Sources */,
				E5C3820C2BDACB7E00049CF1 /* AVPlayer+Extensions.swift in Sources */,
				E5DE01A82BA3E4580063E68E /* Track.swift in Sources */,
				E5041F782BBF36B600AE363E /* MediaControlPublisher.swift in Sources */,
				E5C8A84F2BCEC18D00F06F14 /* LCPPlayer.swift in Sources */,
				E79266972AB34315009901B7 /* AudiobookNavigationView.swift in Sources */,
			);
			runOnlyForDeploymentPostprocessing = 0;
		};
		7B544191200EA7C20047B6C6 /* Sources */ = {
			isa = PBXSourcesBuildPhase;
			buildActionMask = 2147483647;
			files = (
				7BBF4E002050856400700731 /* PlayerMock.swift in Sources */,
				7BBF4DFE2050850A00700731 /* SleepTimerTests.swift in Sources */,
				7B78545B204DEE8500F6589B /* AudiobookNetworkServiceTest.swift in Sources */,
				7B78545D204DEE9900F6589B /* DownloadTaskMock.swift in Sources */,
				8CB60C1524071CBF006EF568 /* FeedbookAudiobookTest.swift in Sources */,
				E549653727FCC52E00913BD6 /* AudiobookTOCTests.swift in Sources */,
				E5B05DAA2BA4DB4500686897 /* TableOfContentsTests.swift in Sources */,
				8C3CDB042422AB060020FC0B /* JSONUtilsTest.swift in Sources */,
				8CD8A20F243E7A0D009DA4CC /* Data+BigEndianTest.swift in Sources */,
				E5DE01AF2BA3EF360063E68E /* ManifestDecodingTests.swift in Sources */,
				E7F9BAC42A8E6E08001697DE /* String+sha256Test.swift in Sources */,
				7B6C1BD420405C4D00EB791E /* CursorTests.swift in Sources */,
				E5231276286E81C3007D1DB5 /* ChapterLocationTests.swift in Sources */,
				E5CC0CFE2BA8ADA0001BF751 /* TrackPositionTests.swift in Sources */,
				7B87DCC52087AE5D00256331 /* PlayerManipulationTest.swift in Sources */,
			);
			runOnlyForDeploymentPostprocessing = 0;
		};
/* End PBXSourcesBuildPhase section */

/* Begin PBXTargetDependency section */
		7B544198200EA7C20047B6C6 /* PBXTargetDependency */ = {
			isa = PBXTargetDependency;
			target = 7B54418B200EA7C20047B6C6 /* PalaceAudiobookToolkit */;
			targetProxy = 7B544197200EA7C20047B6C6 /* PBXContainerItemProxy */;
		};
/* End PBXTargetDependency section */

/* Begin XCBuildConfiguration section */
		7B54419E200EA7C20047B6C6 /* Debug */ = {
			isa = XCBuildConfiguration;
			buildSettings = {
				ALWAYS_SEARCH_USER_PATHS = NO;
				CLANG_ANALYZER_NONNULL = YES;
				CLANG_ANALYZER_NUMBER_OBJECT_CONVERSION = YES_AGGRESSIVE;
				CLANG_CXX_LANGUAGE_STANDARD = "gnu++14";
				CLANG_CXX_LIBRARY = "libc++";
				CLANG_ENABLE_MODULES = YES;
				CLANG_ENABLE_OBJC_ARC = YES;
				CLANG_WARN_BLOCK_CAPTURE_AUTORELEASING = YES;
				CLANG_WARN_BOOL_CONVERSION = YES;
				CLANG_WARN_COMMA = YES;
				CLANG_WARN_CONSTANT_CONVERSION = YES;
				CLANG_WARN_DEPRECATED_OBJC_IMPLEMENTATIONS = YES;
				CLANG_WARN_DIRECT_OBJC_ISA_USAGE = YES_ERROR;
				CLANG_WARN_DOCUMENTATION_COMMENTS = YES;
				CLANG_WARN_EMPTY_BODY = YES;
				CLANG_WARN_ENUM_CONVERSION = YES;
				CLANG_WARN_INFINITE_RECURSION = YES;
				CLANG_WARN_INT_CONVERSION = YES;
				CLANG_WARN_NON_LITERAL_NULL_CONVERSION = YES;
				CLANG_WARN_OBJC_IMPLICIT_RETAIN_SELF = YES;
				CLANG_WARN_OBJC_LITERAL_CONVERSION = YES;
				CLANG_WARN_OBJC_ROOT_CLASS = YES_ERROR;
				CLANG_WARN_RANGE_LOOP_ANALYSIS = YES;
				CLANG_WARN_STRICT_PROTOTYPES = YES;
				CLANG_WARN_SUSPICIOUS_MOVE = YES;
				CLANG_WARN_UNGUARDED_AVAILABILITY = YES_AGGRESSIVE;
				CLANG_WARN_UNREACHABLE_CODE = YES;
				CLANG_WARN__DUPLICATE_METHOD_MATCH = YES;
				CODE_SIGN_IDENTITY = "iPhone Developer";
				COPY_PHASE_STRIP = NO;
				CURRENT_PROJECT_VERSION = 1;
				DEBUG_INFORMATION_FORMAT = dwarf;
				ENABLE_STRICT_OBJC_MSGSEND = YES;
				ENABLE_TESTABILITY = YES;
				GCC_C_LANGUAGE_STANDARD = gnu11;
				GCC_DYNAMIC_NO_PIC = NO;
				GCC_NO_COMMON_BLOCKS = YES;
				GCC_OPTIMIZATION_LEVEL = 0;
				GCC_PREPROCESSOR_DEFINITIONS = (
					"DEBUG=1",
					"$(inherited)",
				);
				GCC_WARN_64_TO_32_BIT_CONVERSION = YES;
				GCC_WARN_ABOUT_RETURN_TYPE = YES_ERROR;
				GCC_WARN_UNDECLARED_SELECTOR = YES;
				GCC_WARN_UNINITIALIZED_AUTOS = YES_AGGRESSIVE;
				GCC_WARN_UNUSED_FUNCTION = YES;
				GCC_WARN_UNUSED_VARIABLE = YES;
				IPHONEOS_DEPLOYMENT_TARGET = 13.0;
				MTL_ENABLE_DEBUG_INFO = YES;
				ONLY_ACTIVE_ARCH = YES;
				SDKROOT = iphoneos;
				SWIFT_ACTIVE_COMPILATION_CONDITIONS = DEBUG;
				SWIFT_OPTIMIZATION_LEVEL = "-Onone";
				VERSIONING_SYSTEM = "apple-generic";
				VERSION_INFO_PREFIX = "";
			};
			name = Debug;
		};
		7B54419F200EA7C20047B6C6 /* Release */ = {
			isa = XCBuildConfiguration;
			buildSettings = {
				ALWAYS_SEARCH_USER_PATHS = NO;
				CLANG_ANALYZER_NONNULL = YES;
				CLANG_ANALYZER_NUMBER_OBJECT_CONVERSION = YES_AGGRESSIVE;
				CLANG_CXX_LANGUAGE_STANDARD = "gnu++14";
				CLANG_CXX_LIBRARY = "libc++";
				CLANG_ENABLE_MODULES = YES;
				CLANG_ENABLE_OBJC_ARC = YES;
				CLANG_WARN_BLOCK_CAPTURE_AUTORELEASING = YES;
				CLANG_WARN_BOOL_CONVERSION = YES;
				CLANG_WARN_COMMA = YES;
				CLANG_WARN_CONSTANT_CONVERSION = YES;
				CLANG_WARN_DEPRECATED_OBJC_IMPLEMENTATIONS = YES;
				CLANG_WARN_DIRECT_OBJC_ISA_USAGE = YES_ERROR;
				CLANG_WARN_DOCUMENTATION_COMMENTS = YES;
				CLANG_WARN_EMPTY_BODY = YES;
				CLANG_WARN_ENUM_CONVERSION = YES;
				CLANG_WARN_INFINITE_RECURSION = YES;
				CLANG_WARN_INT_CONVERSION = YES;
				CLANG_WARN_NON_LITERAL_NULL_CONVERSION = YES;
				CLANG_WARN_OBJC_IMPLICIT_RETAIN_SELF = YES;
				CLANG_WARN_OBJC_LITERAL_CONVERSION = YES;
				CLANG_WARN_OBJC_ROOT_CLASS = YES_ERROR;
				CLANG_WARN_RANGE_LOOP_ANALYSIS = YES;
				CLANG_WARN_STRICT_PROTOTYPES = YES;
				CLANG_WARN_SUSPICIOUS_MOVE = YES;
				CLANG_WARN_UNGUARDED_AVAILABILITY = YES_AGGRESSIVE;
				CLANG_WARN_UNREACHABLE_CODE = YES;
				CLANG_WARN__DUPLICATE_METHOD_MATCH = YES;
				CODE_SIGN_IDENTITY = "iPhone Developer";
				COPY_PHASE_STRIP = NO;
				CURRENT_PROJECT_VERSION = 1;
				DEBUG_INFORMATION_FORMAT = "dwarf-with-dsym";
				ENABLE_NS_ASSERTIONS = NO;
				ENABLE_STRICT_OBJC_MSGSEND = YES;
				GCC_C_LANGUAGE_STANDARD = gnu11;
				GCC_NO_COMMON_BLOCKS = YES;
				GCC_WARN_64_TO_32_BIT_CONVERSION = YES;
				GCC_WARN_ABOUT_RETURN_TYPE = YES_ERROR;
				GCC_WARN_UNDECLARED_SELECTOR = YES;
				GCC_WARN_UNINITIALIZED_AUTOS = YES_AGGRESSIVE;
				GCC_WARN_UNUSED_FUNCTION = YES;
				GCC_WARN_UNUSED_VARIABLE = YES;
				IPHONEOS_DEPLOYMENT_TARGET = 13.0;
				MTL_ENABLE_DEBUG_INFO = NO;
				SDKROOT = iphoneos;
				SWIFT_COMPILATION_MODE = wholemodule;
				SWIFT_OPTIMIZATION_LEVEL = "-O";
				VALIDATE_PRODUCT = YES;
				VERSIONING_SYSTEM = "apple-generic";
				VERSION_INFO_PREFIX = "";
			};
			name = Release;
		};
		7B5441A1200EA7C20047B6C6 /* Debug */ = {
			isa = XCBuildConfiguration;
			buildSettings = {
				BUILD_LIBRARY_FOR_DISTRIBUTION = YES;
				CLANG_ENABLE_MODULES = YES;
				CODE_SIGN_IDENTITY = "";
				CODE_SIGN_STYLE = Automatic;
				CURRENT_PROJECT_VERSION = 0;
				DEFINES_MODULE = YES;
				DEVELOPMENT_TEAM = 88CBA74T8K;
				DYLIB_COMPATIBILITY_VERSION = 1;
				DYLIB_CURRENT_VERSION = 1;
				DYLIB_INSTALL_NAME_BASE = "@rpath";
				FRAMEWORK_SEARCH_PATHS = (
					"$(inherited)",
					"$(PROJECT_DIR)/Carthage/Build",
				);
				INFOPLIST_FILE = PalaceAudiobookToolkit/Info.plist;
				INSTALL_PATH = "$(LOCAL_LIBRARY_DIR)/Frameworks";
				IPHONEOS_DEPLOYMENT_TARGET = 15.0;
				LD_RUNPATH_SEARCH_PATHS = (
					"$(inherited)",
					"@executable_path/Frameworks",
					"@loader_path/Frameworks",
				);
				MARKETING_VERSION = 2.2;
				"OTHER_SWIFT_FLAGS[arch=*]" = "-D DEBUG";
				PRODUCT_BUNDLE_IDENTIFIER = PalaceAudiobooksToolkit.PalaceAudiobookToolkit;
				PRODUCT_NAME = "$(TARGET_NAME:c99extidentifier)";
				SKIP_INSTALL = YES;
				SWIFT_OPTIMIZATION_LEVEL = "-Onone";
				SWIFT_VERSION = 4.2;
				TARGETED_DEVICE_FAMILY = "1,2";
			};
			name = Debug;
		};
		7B5441A2200EA7C20047B6C6 /* Release */ = {
			isa = XCBuildConfiguration;
			buildSettings = {
				BUILD_LIBRARY_FOR_DISTRIBUTION = YES;
				CLANG_ENABLE_MODULES = YES;
				CODE_SIGN_IDENTITY = "";
				CODE_SIGN_STYLE = Automatic;
				CURRENT_PROJECT_VERSION = 0;
				DEFINES_MODULE = YES;
				DEVELOPMENT_TEAM = 88CBA74T8K;
				DYLIB_COMPATIBILITY_VERSION = 1;
				DYLIB_CURRENT_VERSION = 1;
				DYLIB_INSTALL_NAME_BASE = "@rpath";
				FRAMEWORK_SEARCH_PATHS = (
					"$(inherited)",
					"$(PROJECT_DIR)/Carthage/Build",
				);
				INFOPLIST_FILE = PalaceAudiobookToolkit/Info.plist;
				INSTALL_PATH = "$(LOCAL_LIBRARY_DIR)/Frameworks";
				IPHONEOS_DEPLOYMENT_TARGET = 15.0;
				LD_RUNPATH_SEARCH_PATHS = (
					"$(inherited)",
					"@executable_path/Frameworks",
					"@loader_path/Frameworks",
				);
				MARKETING_VERSION = 2.2;
				PRODUCT_BUNDLE_IDENTIFIER = PalaceAudiobooksToolkit.PalaceAudiobookToolkit;
				PRODUCT_NAME = "$(TARGET_NAME:c99extidentifier)";
				SKIP_INSTALL = YES;
				SWIFT_VERSION = 4.2;
				TARGETED_DEVICE_FAMILY = "1,2";
			};
			name = Release;
		};
		7B5441A4200EA7C20047B6C6 /* Debug */ = {
			isa = XCBuildConfiguration;
			buildSettings = {
				ALWAYS_EMBED_SWIFT_STANDARD_LIBRARIES = YES;
				CODE_SIGN_STYLE = Automatic;
				DEVELOPMENT_TEAM = 7262U6ST2R;
				FRAMEWORK_SEARCH_PATHS = (
					"$(inherited)",
					"$(PROJECT_DIR)/Carthage/Build/**",
				);
				INFOPLIST_FILE = PalaceAudiobookToolkitTests/Info.plist;
				IPHONEOS_DEPLOYMENT_TARGET = 15.0;
				LD_RUNPATH_SEARCH_PATHS = (
					"$(inherited)",
					"@executable_path/Frameworks",
					"@loader_path/Frameworks",
				);
				PRODUCT_BUNDLE_IDENTIFIER = PalaceAudiobooksToolkit.PalaceAudiobookToolkitTests;
				PRODUCT_NAME = "$(TARGET_NAME)";
				SWIFT_VERSION = 4.2;
				TARGETED_DEVICE_FAMILY = "1,2";
			};
			name = Debug;
		};
		7B5441A5200EA7C20047B6C6 /* Release */ = {
			isa = XCBuildConfiguration;
			buildSettings = {
				ALWAYS_EMBED_SWIFT_STANDARD_LIBRARIES = YES;
				CODE_SIGN_STYLE = Automatic;
				DEVELOPMENT_TEAM = 7262U6ST2R;
				FRAMEWORK_SEARCH_PATHS = (
					"$(inherited)",
					"$(PROJECT_DIR)/Carthage/Build/**",
				);
				INFOPLIST_FILE = PalaceAudiobookToolkitTests/Info.plist;
				IPHONEOS_DEPLOYMENT_TARGET = 15.0;
				LD_RUNPATH_SEARCH_PATHS = (
					"$(inherited)",
					"@executable_path/Frameworks",
					"@loader_path/Frameworks",
				);
				PRODUCT_BUNDLE_IDENTIFIER = PalaceAudiobooksToolkit.PalaceAudiobookToolkitTests;
				PRODUCT_NAME = "$(TARGET_NAME)";
				SWIFT_VERSION = 4.2;
				TARGETED_DEVICE_FAMILY = "1,2";
			};
			name = Release;
		};
/* End XCBuildConfiguration section */

/* Begin XCConfigurationList section */
		7B544186200EA7C20047B6C6 /* Build configuration list for PBXProject "PalaceAudiobookToolkit" */ = {
			isa = XCConfigurationList;
			buildConfigurations = (
				7B54419E200EA7C20047B6C6 /* Debug */,
				7B54419F200EA7C20047B6C6 /* Release */,
			);
			defaultConfigurationIsVisible = 0;
			defaultConfigurationName = Release;
		};
		7B5441A0200EA7C20047B6C6 /* Build configuration list for PBXNativeTarget "PalaceAudiobookToolkit" */ = {
			isa = XCConfigurationList;
			buildConfigurations = (
				7B5441A1200EA7C20047B6C6 /* Debug */,
				7B5441A2200EA7C20047B6C6 /* Release */,
			);
			defaultConfigurationIsVisible = 0;
			defaultConfigurationName = Release;
		};
		7B5441A3200EA7C20047B6C6 /* Build configuration list for PBXNativeTarget "PalaceAudiobookToolkitTests" */ = {
			isa = XCConfigurationList;
			buildConfigurations = (
				7B5441A4200EA7C20047B6C6 /* Debug */,
				7B5441A5200EA7C20047B6C6 /* Release */,
			);
			defaultConfigurationIsVisible = 0;
			defaultConfigurationName = Release;
		};
/* End XCConfigurationList section */

/* Begin XCRemoteSwiftPackageReference section */
		E56EE121293FCFBD00D0E915 /* XCRemoteSwiftPackageReference "PureLayout" */ = {
			isa = XCRemoteSwiftPackageReference;
			repositoryURL = "https://github.com/PureLayout/PureLayout";
			requirement = {
				kind = upToNextMinorVersion;
				minimumVersion = 3.1.0;
			};
		};
		E5A7C3A62943A8920083BE1F /* XCRemoteSwiftPackageReference "transifex-swift" */ = {
			isa = XCRemoteSwiftPackageReference;
			repositoryURL = "https://github.com/transifex/transifex-swift/";
			requirement = {
				kind = exactVersion;
				version = 1.0.2;
			};
		};
/* End XCRemoteSwiftPackageReference section */

/* Begin XCSwiftPackageProductDependency section */
		E59FCE9929423E73004FD730 /* PureLayout */ = {
			isa = XCSwiftPackageProductDependency;
			package = E56EE121293FCFBD00D0E915 /* XCRemoteSwiftPackageReference "PureLayout" */;
			productName = PureLayout;
		};
		E5A7C3A72943A8920083BE1F /* Transifex */ = {
			isa = XCSwiftPackageProductDependency;
			package = E5A7C3A62943A8920083BE1F /* XCRemoteSwiftPackageReference "transifex-swift" */;
			productName = Transifex;
		};
/* End XCSwiftPackageProductDependency section */
	};
	rootObject = 7B544183200EA7C20047B6C6 /* Project object */;
}<|MERGE_RESOLUTION|>--- conflicted
+++ resolved
@@ -7,26 +7,13 @@
 	objects = {
 
 /* Begin PBXBuildFile section */
-<<<<<<< HEAD
-=======
-		17576CAA248E898600E18B4C /* Original_OverdriveAudiobook.swift in Sources */ = {isa = PBXBuildFile; fileRef = 17576CA9248E898600E18B4C /* Original_OverdriveAudiobook.swift */; };
->>>>>>> 67bd2f54
 		17576CAC248E89DE00E18B4C /* OverdriveDownloadTask.swift in Sources */ = {isa = PBXBuildFile; fileRef = 17576CAB248E89DE00E18B4C /* OverdriveDownloadTask.swift */; };
 		178707C824DA505700649567 /* RSAUtils.swift in Sources */ = {isa = PBXBuildFile; fileRef = 178707C724DA505700649567 /* RSAUtils.swift */; };
 		21B26CD0257FBA9F00A60238 /* LCPDownloadTask.swift in Sources */ = {isa = PBXBuildFile; fileRef = 21B26CCF257FBA9F00A60238 /* LCPDownloadTask.swift */; };
-<<<<<<< HEAD
-=======
-		21B26CD1257FBB2900A60238 /* LCPSpineElement.swift in Sources */ = {isa = PBXBuildFile; fileRef = 21C0F15925768E9A001E51EF /* LCPSpineElement.swift */; };
-		21D623A1257E6BBE006F5DCE /* Original_LCPAudiobook.swift in Sources */ = {isa = PBXBuildFile; fileRef = 21D623A0257E6BBE006F5DCE /* Original_LCPAudiobook.swift */; };
->>>>>>> 67bd2f54
 		7B3BD9CC2011848B002C5416 /* Media.xcassets in Resources */ = {isa = PBXBuildFile; fileRef = 7B5441F3200FB3EE0047B6C6 /* Media.xcassets */; };
 		7B4F1B2020361547003F047B /* Cursor.swift in Sources */ = {isa = PBXBuildFile; fileRef = 7B4F1B1F20361546003F047B /* Cursor.swift */; };
 		7B544196200EA7C20047B6C6 /* PalaceAudiobookToolkit.framework in Frameworks */ = {isa = PBXBuildFile; fileRef = 7B54418C200EA7C20047B6C6 /* PalaceAudiobookToolkit.framework */; };
 		7B5441E1200EA82C0047B6C6 /* AudiobookMetadata.swift in Sources */ = {isa = PBXBuildFile; fileRef = 7B5441DA200EA82C0047B6C6 /* AudiobookMetadata.swift */; };
-<<<<<<< HEAD
-=======
-		7B5441E3200EA82C0047B6C6 /* Original_Audiobook.swift in Sources */ = {isa = PBXBuildFile; fileRef = 7B5441DC200EA82C0047B6C6 /* Original_Audiobook.swift */; };
->>>>>>> 67bd2f54
 		7B5441E6200EA82C0047B6C6 /* AudiobookLifecycleManager.swift in Sources */ = {isa = PBXBuildFile; fileRef = 7B5441DF200EA82C0047B6C6 /* AudiobookLifecycleManager.swift */; };
 		7B5441E7200EA82C0047B6C6 /* AudiobookManager.swift in Sources */ = {isa = PBXBuildFile; fileRef = 7B5441E0200EA82C0047B6C6 /* AudiobookManager.swift */; };
 		7B6C1BD0203F1CDA00EB791E /* AudiobookNetworkService.swift in Sources */ = {isa = PBXBuildFile; fileRef = 7B6C1BCF203F1CDA00EB791E /* AudiobookNetworkService.swift */; };
@@ -58,11 +45,6 @@
 		8CD8A20F243E7A0D009DA4CC /* Data+BigEndianTest.swift in Sources */ = {isa = PBXBuildFile; fileRef = 8CD8A20E243E7A0D009DA4CC /* Data+BigEndianTest.swift */; };
 		8CF57BDA243277180053C31E /* MediaProcessor.swift in Sources */ = {isa = PBXBuildFile; fileRef = 8CF57BD9243277180053C31E /* MediaProcessor.swift */; };
 		8CF57BDC2432788C0053C31E /* Data+BigEndian.swift in Sources */ = {isa = PBXBuildFile; fileRef = 8CF57BDB2432788C0053C31E /* Data+BigEndian.swift */; };
-<<<<<<< HEAD
-=======
-		A97CE12F21ED0BF700B64305 /* OpenAccessSpineElement.swift in Sources */ = {isa = PBXBuildFile; fileRef = A97CE12E21ED0BF700B64305 /* OpenAccessSpineElement.swift */; };
-		A97CE13121ED388D00B64305 /* Original_OpenAccessAudiobook.swift in Sources */ = {isa = PBXBuildFile; fileRef = A97CE13021ED388D00B64305 /* Original_OpenAccessAudiobook.swift */; };
->>>>>>> 67bd2f54
 		A9DC9CFD220547F800D122F2 /* ErrorDescriptions.swift in Sources */ = {isa = PBXBuildFile; fileRef = A9DC9CFC220547F800D122F2 /* ErrorDescriptions.swift */; };
 		D5A0909C2B97986500C0FF2F /* theBigFail_manifest.json in Resources */ = {isa = PBXBuildFile; fileRef = D5A0909B2B97986500C0FF2F /* theBigFail_manifest.json */; };
 		E50121752BB498BE0049730D /* animalFarm_manifest.json in Resources */ = {isa = PBXBuildFile; fileRef = E50121732BB493670049730D /* animalFarm_manifest.json */; };
@@ -82,7 +64,6 @@
 		E55D1D192BBB9E70004FE948 /* OpenAccessPlayer.swift in Sources */ = {isa = PBXBuildFile; fileRef = E55D1D182BBB9E70004FE948 /* OpenAccessPlayer.swift */; };
 		E55DE9802BDC0B6300ECB153 /* OverdriveTrack.swift in Sources */ = {isa = PBXBuildFile; fileRef = E55DE97F2BDC0B6300ECB153 /* OverdriveTrack.swift */; };
 		E55E2FA429E73ACC0093F916 /* Date+Extensions.swift in Sources */ = {isa = PBXBuildFile; fileRef = E55E2FA329E73ACC0093F916 /* Date+Extensions.swift */; };
-<<<<<<< HEAD
 		E565D0082BC5DC5800DD20AA /* AudiobookTableOfContents.swift in Sources */ = {isa = PBXBuildFile; fileRef = E5DE01A12BA3E4420063E68E /* AudiobookTableOfContents.swift */; };
 		E56C00C62BC3912100A25A97 /* ChapterCell.swift in Sources */ = {isa = PBXBuildFile; fileRef = E56C00C52BC3912100A25A97 /* ChapterCell.swift */; };
 		E57498C02BB1EED100BCD49C /* OpenAccessAudiobook.swift in Sources */ = {isa = PBXBuildFile; fileRef = E57498BF2BB1EED100BCD49C /* OpenAccessAudiobook.swift */; };
@@ -91,13 +72,6 @@
 		E57FCA222BC8D0ED008D8907 /* DownloadTask.swift in Sources */ = {isa = PBXBuildFile; fileRef = 7BD759C92017CEA3004CE65F /* DownloadTask.swift */; };
 		E57FCA252BC8D3D2008D8907 /* OpenAccessTrack.swift in Sources */ = {isa = PBXBuildFile; fileRef = E57FCA242BC8D3D2008D8907 /* OpenAccessTrack.swift */; };
 		E57FCA282BC8E768008D8907 /* LCPTrack.swift in Sources */ = {isa = PBXBuildFile; fileRef = E57FCA272BC8E768008D8907 /* LCPTrack.swift */; };
-=======
-		E57498BC2BB1EE3800BCD49C /* LCPAudiobook.swift in Sources */ = {isa = PBXBuildFile; fileRef = E57498BB2BB1EE3800BCD49C /* LCPAudiobook.swift */; };
-		E57498BE2BB1EEB100BCD49C /* OverdriveAudiobook.swift in Sources */ = {isa = PBXBuildFile; fileRef = E57498BD2BB1EEB100BCD49C /* OverdriveAudiobook.swift */; };
-		E57498C02BB1EED100BCD49C /* OpenAccessAudiobook.swift in Sources */ = {isa = PBXBuildFile; fileRef = E57498BF2BB1EED100BCD49C /* OpenAccessAudiobook.swift */; };
-		E57498C62BB31C9F00BCD49C /* Metadata.swift in Sources */ = {isa = PBXBuildFile; fileRef = E57498C52BB31C9F00BCD49C /* Metadata.swift */; };
-		E5797E9C2BAA35F40017AB03 /* Audiobook.swift in Sources */ = {isa = PBXBuildFile; fileRef = E5797E9B2BAA35F40017AB03 /* Audiobook.swift */; };
->>>>>>> 67bd2f54
 		E58496932BAB6B10003C83E6 /* bocas_manifest.json in Resources */ = {isa = PBXBuildFile; fileRef = E58496922BAB6B10003C83E6 /* bocas_manifest.json */; };
 		E58496952BAB6FF1003C83E6 /* secret_lives_manifest.json in Resources */ = {isa = PBXBuildFile; fileRef = E58496942BAB6FF1003C83E6 /* secret_lives_manifest.json */; };
 		E58C53442B75507100D861EE /* the_system_of_the_world_manifest.json in Resources */ = {isa = PBXBuildFile; fileRef = E58C53432B75507100D861EE /* the_system_of_the_world_manifest.json */; };
@@ -151,29 +125,16 @@
 /* End PBXContainerItemProxy section */
 
 /* Begin PBXFileReference section */
-<<<<<<< HEAD
-=======
-		17576CA9248E898600E18B4C /* Original_OverdriveAudiobook.swift */ = {isa = PBXFileReference; fileEncoding = 4; lastKnownFileType = sourcecode.swift; path = Original_OverdriveAudiobook.swift; sourceTree = "<group>"; };
->>>>>>> 67bd2f54
 		17576CAB248E89DE00E18B4C /* OverdriveDownloadTask.swift */ = {isa = PBXFileReference; fileEncoding = 4; lastKnownFileType = sourcecode.swift; path = OverdriveDownloadTask.swift; sourceTree = "<group>"; };
 		178707C724DA505700649567 /* RSAUtils.swift */ = {isa = PBXFileReference; lastKnownFileType = sourcecode.swift; path = RSAUtils.swift; sourceTree = "<group>"; };
 		219868BE267E0C770041369E /* PureLayout.xcframework */ = {isa = PBXFileReference; lastKnownFileType = wrapper.xcframework; name = PureLayout.xcframework; path = Carthage/Build/PureLayout.xcframework; sourceTree = "<group>"; };
 		21B26CCF257FBA9F00A60238 /* LCPDownloadTask.swift */ = {isa = PBXFileReference; lastKnownFileType = sourcecode.swift; path = LCPDownloadTask.swift; sourceTree = "<group>"; };
-<<<<<<< HEAD
-=======
-		21C0F15925768E9A001E51EF /* LCPSpineElement.swift */ = {isa = PBXFileReference; lastKnownFileType = sourcecode.swift; path = LCPSpineElement.swift; sourceTree = "<group>"; };
-		21D623A0257E6BBE006F5DCE /* Original_LCPAudiobook.swift */ = {isa = PBXFileReference; lastKnownFileType = sourcecode.swift; path = Original_LCPAudiobook.swift; sourceTree = "<group>"; };
->>>>>>> 67bd2f54
 		7B4F1B1F20361546003F047B /* Cursor.swift */ = {isa = PBXFileReference; lastKnownFileType = sourcecode.swift; path = Cursor.swift; sourceTree = "<group>"; };
 		7B54418C200EA7C20047B6C6 /* PalaceAudiobookToolkit.framework */ = {isa = PBXFileReference; explicitFileType = wrapper.framework; includeInIndex = 0; path = PalaceAudiobookToolkit.framework; sourceTree = BUILT_PRODUCTS_DIR; };
 		7B544190200EA7C20047B6C6 /* Info.plist */ = {isa = PBXFileReference; lastKnownFileType = text.plist.xml; path = Info.plist; sourceTree = "<group>"; };
 		7B544195200EA7C20047B6C6 /* PalaceAudiobookToolkitTests.xctest */ = {isa = PBXFileReference; explicitFileType = wrapper.cfbundle; includeInIndex = 0; path = PalaceAudiobookToolkitTests.xctest; sourceTree = BUILT_PRODUCTS_DIR; };
 		7B54419C200EA7C20047B6C6 /* Info.plist */ = {isa = PBXFileReference; lastKnownFileType = text.plist.xml; path = Info.plist; sourceTree = "<group>"; };
 		7B5441DA200EA82C0047B6C6 /* AudiobookMetadata.swift */ = {isa = PBXFileReference; fileEncoding = 4; lastKnownFileType = sourcecode.swift; path = AudiobookMetadata.swift; sourceTree = "<group>"; };
-<<<<<<< HEAD
-=======
-		7B5441DC200EA82C0047B6C6 /* Original_Audiobook.swift */ = {isa = PBXFileReference; fileEncoding = 4; lastKnownFileType = sourcecode.swift; path = Original_Audiobook.swift; sourceTree = "<group>"; };
->>>>>>> 67bd2f54
 		7B5441DF200EA82C0047B6C6 /* AudiobookLifecycleManager.swift */ = {isa = PBXFileReference; fileEncoding = 4; lastKnownFileType = sourcecode.swift; path = AudiobookLifecycleManager.swift; sourceTree = "<group>"; };
 		7B5441E0200EA82C0047B6C6 /* AudiobookManager.swift */ = {isa = PBXFileReference; fileEncoding = 4; lastKnownFileType = sourcecode.swift; path = AudiobookManager.swift; sourceTree = "<group>"; };
 		7B5441F3200FB3EE0047B6C6 /* Media.xcassets */ = {isa = PBXFileReference; lastKnownFileType = folder.assetcatalog; path = Media.xcassets; sourceTree = "<group>"; };
@@ -210,11 +171,6 @@
 		8CD8A20E243E7A0D009DA4CC /* Data+BigEndianTest.swift */ = {isa = PBXFileReference; lastKnownFileType = sourcecode.swift; path = "Data+BigEndianTest.swift"; sourceTree = "<group>"; };
 		8CF57BD9243277180053C31E /* MediaProcessor.swift */ = {isa = PBXFileReference; lastKnownFileType = sourcecode.swift; path = MediaProcessor.swift; sourceTree = "<group>"; };
 		8CF57BDB2432788C0053C31E /* Data+BigEndian.swift */ = {isa = PBXFileReference; lastKnownFileType = sourcecode.swift; path = "Data+BigEndian.swift"; sourceTree = "<group>"; };
-<<<<<<< HEAD
-=======
-		A97CE12E21ED0BF700B64305 /* OpenAccessSpineElement.swift */ = {isa = PBXFileReference; lastKnownFileType = sourcecode.swift; path = OpenAccessSpineElement.swift; sourceTree = "<group>"; };
-		A97CE13021ED388D00B64305 /* Original_OpenAccessAudiobook.swift */ = {isa = PBXFileReference; lastKnownFileType = sourcecode.swift; path = Original_OpenAccessAudiobook.swift; sourceTree = "<group>"; };
->>>>>>> 67bd2f54
 		A9DC9CFC220547F800D122F2 /* ErrorDescriptions.swift */ = {isa = PBXFileReference; lastKnownFileType = sourcecode.swift; path = ErrorDescriptions.swift; sourceTree = "<group>"; };
 		D5A0909B2B97986500C0FF2F /* theBigFail_manifest.json */ = {isa = PBXFileReference; fileEncoding = 4; lastKnownFileType = text.json; path = theBigFail_manifest.json; sourceTree = "<group>"; };
 		E50121732BB493670049730D /* animalFarm_manifest.json */ = {isa = PBXFileReference; lastKnownFileType = text.json; path = animalFarm_manifest.json; sourceTree = "<group>"; };
@@ -234,20 +190,12 @@
 		E55D1D182BBB9E70004FE948 /* OpenAccessPlayer.swift */ = {isa = PBXFileReference; lastKnownFileType = sourcecode.swift; path = OpenAccessPlayer.swift; sourceTree = "<group>"; };
 		E55DE97F2BDC0B6300ECB153 /* OverdriveTrack.swift */ = {isa = PBXFileReference; lastKnownFileType = sourcecode.swift; path = OverdriveTrack.swift; sourceTree = "<group>"; };
 		E55E2FA329E73ACC0093F916 /* Date+Extensions.swift */ = {isa = PBXFileReference; lastKnownFileType = sourcecode.swift; path = "Date+Extensions.swift"; sourceTree = "<group>"; };
-<<<<<<< HEAD
 		E56C00C52BC3912100A25A97 /* ChapterCell.swift */ = {isa = PBXFileReference; lastKnownFileType = sourcecode.swift; path = ChapterCell.swift; sourceTree = "<group>"; };
 		E57498BF2BB1EED100BCD49C /* OpenAccessAudiobook.swift */ = {isa = PBXFileReference; lastKnownFileType = sourcecode.swift; path = OpenAccessAudiobook.swift; sourceTree = "<group>"; };
 		E57498C52BB31C9F00BCD49C /* Metadata.swift */ = {isa = PBXFileReference; lastKnownFileType = sourcecode.swift; path = Metadata.swift; sourceTree = "<group>"; };
 		E5797E9B2BAA35F40017AB03 /* Audiobook.swift */ = {isa = PBXFileReference; lastKnownFileType = sourcecode.swift; path = Audiobook.swift; sourceTree = "<group>"; };
 		E57FCA242BC8D3D2008D8907 /* OpenAccessTrack.swift */ = {isa = PBXFileReference; lastKnownFileType = sourcecode.swift; path = OpenAccessTrack.swift; sourceTree = "<group>"; };
 		E57FCA272BC8E768008D8907 /* LCPTrack.swift */ = {isa = PBXFileReference; lastKnownFileType = sourcecode.swift; path = LCPTrack.swift; sourceTree = "<group>"; };
-=======
-		E57498BB2BB1EE3800BCD49C /* LCPAudiobook.swift */ = {isa = PBXFileReference; lastKnownFileType = sourcecode.swift; path = LCPAudiobook.swift; sourceTree = "<group>"; };
-		E57498BD2BB1EEB100BCD49C /* OverdriveAudiobook.swift */ = {isa = PBXFileReference; lastKnownFileType = sourcecode.swift; path = OverdriveAudiobook.swift; sourceTree = "<group>"; };
-		E57498BF2BB1EED100BCD49C /* OpenAccessAudiobook.swift */ = {isa = PBXFileReference; lastKnownFileType = sourcecode.swift; path = OpenAccessAudiobook.swift; sourceTree = "<group>"; };
-		E57498C52BB31C9F00BCD49C /* Metadata.swift */ = {isa = PBXFileReference; lastKnownFileType = sourcecode.swift; path = Metadata.swift; sourceTree = "<group>"; };
-		E5797E9B2BAA35F40017AB03 /* Audiobook.swift */ = {isa = PBXFileReference; lastKnownFileType = sourcecode.swift; path = Audiobook.swift; sourceTree = "<group>"; };
->>>>>>> 67bd2f54
 		E58496922BAB6B10003C83E6 /* bocas_manifest.json */ = {isa = PBXFileReference; lastKnownFileType = text.json; path = bocas_manifest.json; sourceTree = "<group>"; };
 		E58496942BAB6FF1003C83E6 /* secret_lives_manifest.json */ = {isa = PBXFileReference; lastKnownFileType = text.json; path = secret_lives_manifest.json; sourceTree = "<group>"; };
 		E58C53432B75507100D861EE /* the_system_of_the_world_manifest.json */ = {isa = PBXFileReference; fileEncoding = 4; lastKnownFileType = text.json; path = the_system_of_the_world_manifest.json; sourceTree = "<group>"; };
@@ -404,7 +352,10 @@
 		7B987FDA201B88FF00A94B12 /* Core */ = {
 			isa = PBXGroup;
 			children = (
-				E5A5FB032BAA1B92006A78FE /* AudiobookRefactor */,
+				E5A5FB042BAA1BA0006A78FE /* AudiobookProtocol.swift */,
+				E5797E9B2BAA35F40017AB03 /* Audiobook.swift */,
+				E57498BF2BB1EED100BCD49C /* OpenAccessAudiobook.swift */,
+				E58FCC632BE09ED200943CEB /* FindawayAudiobook.swift */,
 				7B5441DF200EA82C0047B6C6 /* AudiobookLifecycleManager.swift */,
 				7B5441E0200EA82C0047B6C6 /* AudiobookManager.swift */,
 				7B5441DA200EA82C0047B6C6 /* AudiobookMetadata.swift */,
@@ -416,12 +367,8 @@
 				7BF3C445205B0A010056D46B /* HumanReadableTimeRemaining.swift */,
 				7BDD33AE204461A000CC8807 /* HumanReadableTimestamp.swift */,
 				E67CA9A4215C0D320081A10B /* Log.swift */,
-				E5797E9D2BAA36BE0017AB03 /* Deprecated */,
 				7BD8E4F9206EB49D008ED3F1 /* VoiceOverTimestamp.swift */,
-<<<<<<< HEAD
 				E5041F772BBF36B600AE363E /* MediaControlPublisher.swift */,
-=======
->>>>>>> 67bd2f54
 			);
 			path = Core;
 			sourceTree = "<group>";
@@ -505,32 +452,11 @@
 				E55470132B7C1814003447B8 /* quicksilver_manifest.json */,
 				E58496922BAB6B10003C83E6 /* bocas_manifest.json */,
 				E58496942BAB6FF1003C83E6 /* secret_lives_manifest.json */,
-<<<<<<< HEAD
 				E5338AD02BEAB816002387E1 /* littleWomenDevotional_manifest.json */,
-=======
->>>>>>> 67bd2f54
 			);
 			path = TestResources;
 			sourceTree = "<group>";
 		};
-		E5797E9D2BAA36BE0017AB03 /* Deprecated */ = {
-			isa = PBXGroup;
-			children = (
-<<<<<<< HEAD
-=======
-				7B5441DC200EA82C0047B6C6 /* Original_Audiobook.swift */,
-				A97CE13021ED388D00B64305 /* Original_OpenAccessAudiobook.swift */,
-				17576CA9248E898600E18B4C /* Original_OverdriveAudiobook.swift */,
-				21D623A0257E6BBE006F5DCE /* Original_LCPAudiobook.swift */,
-				A97CE12E21ED0BF700B64305 /* OpenAccessSpineElement.swift */,
-				17576CAD248E8A0100E18B4C /* OverdriveSpineElement.swift */,
-				21C0F15925768E9A001E51EF /* LCPSpineElement.swift */,
->>>>>>> 67bd2f54
-			);
-			path = Deprecated;
-			sourceTree = "<group>";
-		};
-<<<<<<< HEAD
 		E57FCA232BC8D3C0008D8907 /* Tracks */ = {
 			isa = PBXGroup;
 			children = (
@@ -543,24 +469,6 @@
 			path = Tracks;
 			sourceTree = "<group>";
 		};
-=======
->>>>>>> 67bd2f54
-		E5A5FB032BAA1B92006A78FE /* AudiobookRefactor */ = {
-			isa = PBXGroup;
-			children = (
-				E5A5FB042BAA1BA0006A78FE /* AudiobookProtocol.swift */,
-				E5797E9B2BAA35F40017AB03 /* Audiobook.swift */,
-				E57498BF2BB1EED100BCD49C /* OpenAccessAudiobook.swift */,
-<<<<<<< HEAD
-				E58FCC632BE09ED200943CEB /* FindawayAudiobook.swift */,
-=======
-				E57498BB2BB1EE3800BCD49C /* LCPAudiobook.swift */,
-				E57498BD2BB1EEB100BCD49C /* OverdriveAudiobook.swift */,
->>>>>>> 67bd2f54
-			);
-			path = AudiobookRefactor;
-			sourceTree = "<group>";
-		};
 		E5CC0CFF2BA8B6EC001BF751 /* Mocks */ = {
 			isa = PBXGroup;
 			children = (
@@ -587,10 +495,7 @@
 				E5DE01A32BA3E44A0063E68E /* Chapter.swift */,
 				E5DE01AB2BA3E47A0063E68E /* Manifest.swift */,
 				E57498C52BB31C9F00BCD49C /* Metadata.swift */,
-<<<<<<< HEAD
 				E5DE01A52BA3E4500063E68E /* TrackPosition.swift */,
-=======
->>>>>>> 67bd2f54
 			);
 			path = Models;
 			sourceTree = "<group>";
@@ -748,10 +653,7 @@
 				E58C53442B75507100D861EE /* the_system_of_the_world_manifest.json in Resources */,
 				E549653327FBEAC400913BD6 /* flatland_manifest.json in Resources */,
 				E58496952BAB6FF1003C83E6 /* secret_lives_manifest.json in Resources */,
-<<<<<<< HEAD
 				E5338AD12BEAB816002387E1 /* littleWomenDevotional_manifest.json in Resources */,
-=======
->>>>>>> 67bd2f54
 				E5A018BF2936887E003F6D01 /* alice_manifest.json in Resources */,
 				E549653527FBEB5100913BD6 /* best_new_horror_manifest.json in Resources */,
 				E5A018C229368BC2003F6D01 /* the_martian_manifest.json in Resources */,
@@ -812,11 +714,6 @@
 				E5DE01A62BA3E4500063E68E /* TrackPosition.swift in Sources */,
 				7BD8E4FC20753BC6008ED3F1 /* Bundle.swift in Sources */,
 				8C6CD8AD240DB3C000E2DFB0 /* FeedbookDRMProcessor.swift in Sources */,
-<<<<<<< HEAD
-=======
-				177E52FC24908FD80031CCCD /* OverdrivePlayer.swift in Sources */,
-				17576CAA248E898600E18B4C /* Original_OverdriveAudiobook.swift in Sources */,
->>>>>>> 67bd2f54
 				E5DE01AA2BA3E4610063E68E /* Tracks.swift in Sources */,
 				21B26CD0257FBA9F00A60238 /* LCPDownloadTask.swift in Sources */,
 				E67CA9A5215C0D320081A10B /* Log.swift in Sources */,
@@ -824,10 +721,6 @@
 				E56C00C62BC3912100A25A97 /* ChapterCell.swift in Sources */,
 				E72707E92A54A3930088B86A /* AudiobookPlaybackTrackerDelegate.swift in Sources */,
 				E5A5FB052BAA1BA0006A78FE /* AudiobookProtocol.swift in Sources */,
-<<<<<<< HEAD
-=======
-				E57498BC2BB1EE3800BCD49C /* LCPAudiobook.swift in Sources */,
->>>>>>> 67bd2f54
 				7BF3C446205B0A010056D46B /* HumanReadableTimeRemaining.swift in Sources */,
 				E71168BA2AB4A63000629DC7 /* ChapterLocation+emptyLocation.swift in Sources */,
 				7B6C1BD0203F1CDA00EB791E /* AudiobookNetworkService.swift in Sources */,
@@ -843,23 +736,13 @@
 				A9DC9CFD220547F800D122F2 /* ErrorDescriptions.swift in Sources */,
 				E71168BC2AB4BEFC00629DC7 /* AudiobookPlayer.swift in Sources */,
 				8C882C952409B04F0000CA59 /* DateUtils.swift in Sources */,
-<<<<<<< HEAD
-=======
-				7B5441E3200EA82C0047B6C6 /* Original_Audiobook.swift in Sources */,
->>>>>>> 67bd2f54
 				E7F127BA2A9921BE001ED616 /* AudiobookPlayerView.swift in Sources */,
 				7B5441E6200EA82C0047B6C6 /* AudiobookLifecycleManager.swift in Sources */,
 				7B5441E7200EA82C0047B6C6 /* AudiobookManager.swift in Sources */,
 				7BDD33B320470A7100CC8807 /* HumanReadablePercentage.swift in Sources */,
 				E5797E9C2BAA35F40017AB03 /* Audiobook.swift in Sources */,
-<<<<<<< HEAD
 				E5CC6E7A2BBB295F00C31ABD /* Player.swift in Sources */,
 				7B5441E1200EA82C0047B6C6 /* AudiobookMetadata.swift in Sources */,
-=======
-				7B5441E1200EA82C0047B6C6 /* AudiobookMetadata.swift in Sources */,
-				E57498BE2BB1EEB100BCD49C /* OverdriveAudiobook.swift in Sources */,
-				17576CAE248E8A0100E18B4C /* OverdriveSpineElement.swift in Sources */,
->>>>>>> 67bd2f54
 				E5DE01AC2BA3E47A0063E68E /* Manifest.swift in Sources */,
 				E5FC12AC2A24E9B6000BFED5 /* ChapterLocation.swift in Sources */,
 				E523126C286E3C5A007D1DB5 /* TimeInterval+Extensions.swift in Sources */,
@@ -869,17 +752,10 @@
 				8C3F7112242BDDAF00E5C810 /* URLRequest+Curl.swift in Sources */,
 				7B7B370820211CE100030A1E /* OpenAccessDownloadTask.swift in Sources */,
 				E7D1DCDA2ABE273500ADED8D /* AudiobookPlaybackModel.swift in Sources */,
-<<<<<<< HEAD
 				E57FCA282BC8E768008D8907 /* LCPTrack.swift in Sources */,
 				E57FCA222BC8D0ED008D8907 /* DownloadTask.swift in Sources */,
 				E503256D27FE8EFA00317F68 /* Array+Extensions.swift in Sources */,
 				E57498C02BB1EED100BCD49C /* OpenAccessAudiobook.swift in Sources */,
-=======
-				A97CE13121ED388D00B64305 /* Original_OpenAccessAudiobook.swift in Sources */,
-				E503256D27FE8EFA00317F68 /* Array+Extensions.swift in Sources */,
-				E57498C02BB1EED100BCD49C /* OpenAccessAudiobook.swift in Sources */,
-				21D623A1257E6BBE006F5DCE /* Original_LCPAudiobook.swift in Sources */,
->>>>>>> 67bd2f54
 				8CF57BDA243277180053C31E /* MediaProcessor.swift in Sources */,
 				E71168B82AB453A800629DC7 /* Reachability.swift in Sources */,
 				8C6CD8AA240D9F8A00E2DFB0 /* JSONUtils.swift in Sources */,
