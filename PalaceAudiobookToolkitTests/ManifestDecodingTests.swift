--- conflicted
+++ resolved
@@ -8,10 +8,6 @@
 
 import XCTest
 @testable import PalaceAudiobookToolkit
-<<<<<<< HEAD
-@testable import NYPLAEToolkit
-=======
->>>>>>> 67bd2f54
 
 enum ManifestJSON: String, CaseIterable {
     case alice = "alice_manifest"
@@ -38,17 +34,13 @@
         case .bocas: return 14
         case .christmasCarol: return 6
         case .flatland: return 25
-<<<<<<< HEAD
         case .littleWomenDevotional: return 54
-=======
->>>>>>> 67bd2f54
         case .martian: return 41
         case .bestNewHorror: return 7
         case .quickSilver: return 29
         case .snowcrash: return 72
         case .secretLives: return 10
         case .theSystemOfTheWorld: return 47
-<<<<<<< HEAD
         }
     }
     
@@ -62,8 +54,6 @@
             ]
         default:
             return []
-=======
->>>>>>> 67bd2f54
         }
     }
 }
@@ -257,7 +247,6 @@
         }
     } else {
         XCTAssertNil(manifestMetadata.drmInformation, "Expected nil DRM information")
-<<<<<<< HEAD
     }
 }
 
@@ -280,30 +269,6 @@
     }
 }
 
-=======
-    }
-}
-
-
-private func validateReadingOrderItems(_ items: [Manifest.ReadingOrderItem], against json: [[String: Any]]) {
-    XCTAssertEqual(items.count, json.count, "ReadingOrder count does not match")
-    for (index, item) in items.enumerated() {
-        let itemJson = json[index]
-        XCTAssertEqual(item.href, itemJson["href"] as? String, "ReadingOrderItem href does not match at index \(index)")
-        XCTAssertEqual(item.title, itemJson["title"] as? String, "ReadingOrderItem title does not match at index \(index)")
-    }
-}
-
-private func validateTOCItems(_ items: [TOCItem]?, against json: [[String: Any]]?) {
-    XCTAssertEqual(items?.count ?? 0, json?.count ?? 0, "TOC count does not match")
-    for (index, item) in (items ?? []).enumerated() {
-        guard let itemJson = json?[index] else { continue }
-        XCTAssertEqual(item.href, itemJson["href"] as? String, "TOCItem href does not match at index \(index)")
-        XCTAssertEqual(item.title, itemJson["title"] as? String, "TOCItem title does not match at index \(index)")
-    }
-}
-
->>>>>>> 67bd2f54
 private func validateLinks(_ manifestLinks: [Manifest.Link], against jsonLinks: [[String: Any]]) {
     XCTAssertEqual(manifestLinks.count, jsonLinks.count, "Link count mismatch")
     
@@ -311,35 +276,6 @@
         guard index < jsonLinks.count else {
             XCTFail("Index out of bounds for JSON links array")
             break
-<<<<<<< HEAD
-=======
-        }
-        
-        let jsonLink = jsonLinks[index]
-        
-        if let rel = jsonLink["rel"] as? String {
-            XCTAssertEqual(manifestLink.rel, rel, "Rel mismatch in link at index \(index)")
-        }
-        
-        if let href = jsonLink["href"] as? String {
-            XCTAssertEqual(manifestLink.href, href, "Href mismatch in link at index \(index)")
-        }
-        
-        if let type = jsonLink["type"] as? String {
-            XCTAssertEqual(manifestLink.type, type, "Type mismatch in link at index \(index)")
-        }
-        
-        if let height = jsonLink["height"] as? Int {
-            XCTAssertEqual(manifestLink.height, height, "Height mismatch in link at index \(index)")
-        } else {
-            XCTAssertNil(manifestLink.height, "Expected height to be nil in link at index \(index)")
-        }
-        
-        if let width = jsonLink["width"] as? Int {
-            XCTAssertEqual(manifestLink.width, width, "Width mismatch in link at index \(index)")
-        } else {
-            XCTAssertNil(manifestLink.width, "Expected width to be nil in link at index \(index)")
->>>>>>> 67bd2f54
         }
         
         let jsonLink = jsonLinks[index]
@@ -383,19 +319,6 @@
     }
 }
 
-func testFalseNegative() {
-    // Simulate a false negative case
-    let jsonData = Data()
-    let decoder = Manifest.customDecoder()
-    do {
-        _ = try decoder.decode(Manifest.self, from: jsonData)
-        XCTFail("False negative test succeeded unexpectedly")
-    } catch {
-        // This is the expected behavior
-        XCTAssert(true)
-    }
-}
-
 extension Manifest {
     static func from(jsonFileName: String, bundle: Bundle = .main) throws -> Manifest {
         guard let url = bundle.url(forResource: jsonFileName, withExtension: "json"),
